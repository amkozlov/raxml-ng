#ifndef RAXML_COMMON_H_
#define RAXML_COMMON_H_

#include <unistd.h>

#include <string>
#include <iostream>
#include <iomanip>
#include <sstream>
#include <vector>
#include <array>
#include <set>
#include <unordered_map>
#include <unordered_set>
#include <stdexcept>

extern "C" {
//#include <libpll/pll.h>
#include <libpll/pll_optimize.h>
#include <libpll/pll_msa.h>
#include <libpll/pll_tree.h>
#include <libpll/pllmod_util.h>
#include <libpll/pllmod_algorithm.h>
}

#include "types.hpp"
#include "constants.hpp"
#include "ParallelContext.hpp"
#include "log.hpp"
#include "SystemTimer.hpp"

#define RAXML_DOUBLE_TOLERANCE    1e-14

// defaults
#define DEF_LH_EPSILON            0.1
#define OPT_LH_EPSILON            0.1
#define RAXML_PARAM_EPSILON       0.001  //0.01
#define RAXML_BFGS_FACTOR         1e7

#define RAXML_BRLEN_SMOOTHINGS    32
#define RAXML_BRLEN_DEFAULT       0.1
#define RAXML_BRLEN_MIN           1.0e-6
#define RAXML_BRLEN_MAX           100.
#define RAXML_BRLEN_TOLERANCE     1.0e-7

#define RAXML_FREERATE_MIN        0.001
#define RAXML_FREERATE_MAX        100.

#define RAXML_BRLEN_SCALER_MIN    0.01
#define RAXML_BRLEN_SCALER_MAX    100.

<<<<<<< HEAD
#define RAXML_SEQ_ERROR_MIN    1.e-9
#define RAXML_SEQ_ERROR_MAX    0.5

#define RAXML_ADO_RATE_MIN    1.e-9
#define RAXML_ADO_RATE_MAX    0.7

// RAxML-specific model params
#define RAXML_OPT_PARAM_SEQ_ERROR    (PLLMOD_OPT_PARAM_USER<<0)
#define RAXML_OPT_PARAM_ADO_RATE     (PLLMOD_OPT_PARAM_USER<<1)
=======
#define RAXML_RATESCALERS_TAXA    2000
>>>>>>> 35aada0b

/* used to supress compiler warnings about unused args */
#define UNUSED(expr) while (0) { (void)(expr); }

// cpu features
#define RAXML_CPU_SSE3  (1<<0)
#define RAXML_CPU_AVX   (1<<1)
#define RAXML_CPU_FMA3  (1<<2)
#define RAXML_CPU_AVX2  (1<<3)

/* system utils */
void sysutil_fatal(const char * format, ...);
void sysutil_fatal_libpll();

double sysutil_gettime();
void sysutil_show_rusage();
unsigned long sysutil_get_memused();
unsigned long sysutil_get_memtotal();

unsigned long sysutil_get_cpu_features();
unsigned int sysutil_simd_autodetect();

const SystemTimer& global_timer();

std::string sysutil_realpath(const std::string& path);
bool sysutil_file_exists(const std::string& fname, int access_mode = F_OK);

#endif /* RAXML_COMMON_H_ */<|MERGE_RESOLUTION|>--- conflicted
+++ resolved
@@ -49,7 +49,6 @@
 #define RAXML_BRLEN_SCALER_MIN    0.01
 #define RAXML_BRLEN_SCALER_MAX    100.
 
-<<<<<<< HEAD
 #define RAXML_SEQ_ERROR_MIN    1.e-9
 #define RAXML_SEQ_ERROR_MAX    0.5
 
@@ -59,9 +58,8 @@
 // RAxML-specific model params
 #define RAXML_OPT_PARAM_SEQ_ERROR    (PLLMOD_OPT_PARAM_USER<<0)
 #define RAXML_OPT_PARAM_ADO_RATE     (PLLMOD_OPT_PARAM_USER<<1)
-=======
+
 #define RAXML_RATESCALERS_TAXA    2000
->>>>>>> 35aada0b
 
 /* used to supress compiler warnings about unused args */
 #define UNUSED(expr) while (0) { (void)(expr); }
