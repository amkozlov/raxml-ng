#ifndef RAXML_COMMON_H_
#define RAXML_COMMON_H_

#include <unistd.h>

#include <iostream>
#include <iomanip>
#include <sstream>
#include <stdexcept>

extern "C" {
//#include <libpll/pll.h>
#include <libpll/pllmod_common.h>
#include <libpll/pll_optimize.h>
#include <libpll/pll_msa.h>
#include <libpll/pll_tree.h>
#include <libpll/pllmod_util.h>
#include <libpll/pllmod_algorithm.h>
}

#include "types.hpp"
#include "constants.hpp"
#include "ParallelContext.hpp"
#include "log.hpp"
#include "SystemTimer.hpp"

<<<<<<< HEAD
#define RAXML_DOUBLE_TOLERANCE    1e-14

// defaults
#define DEF_LH_EPSILON            0.1
#define OPT_LH_EPSILON            0.1
#define RAXML_PARAM_EPSILON       0.001  //0.01
#define RAXML_BFGS_FACTOR         1e7

#define RAXML_BRLEN_SMOOTHINGS    32
#define RAXML_BRLEN_DEFAULT       0.1
#define RAXML_BRLEN_MIN           1.0e-6
#define RAXML_BRLEN_MAX           100.
#define RAXML_BRLEN_TOLERANCE     1.0e-7

#define RAXML_PINV_MIN            1.0e-9
#define RAXML_PINV_MAX            0.99

#define RAXML_FREERATE_MIN        0.001
#define RAXML_FREERATE_MAX        100.

#define RAXML_BRLEN_SCALER_MIN    0.01
#define RAXML_BRLEN_SCALER_MAX    100.

#define RAXML_SEQ_ERROR_MIN    1.e-9
#define RAXML_SEQ_ERROR_MAX    0.5

#define RAXML_ADO_RATE_MIN    1.e-9
#define RAXML_ADO_RATE_MAX    0.7

// RAxML-specific model params
#define RAXML_OPT_PARAM_SEQ_ERROR    (PLLMOD_OPT_PARAM_USER<<0)
#define RAXML_OPT_PARAM_ADO_RATE     (PLLMOD_OPT_PARAM_USER<<1)

#define RAXML_RATESCALERS_TAXA    2000

=======
>>>>>>> 35acc9a9
/* used to supress compiler warnings about unused args */
#define RAXML_UNUSED(expr) PLLMOD_UNUSED(expr)

/* system utils */
void sysutil_fatal(const char * format, ...);
void sysutil_fatal_libpll();
void libpll_check_error(const std::string& errmsg);
void libpll_reset_error();

double sysutil_gettime();
void sysutil_show_rusage();
unsigned long sysutil_get_memused();
unsigned long sysutil_get_memtotal();

unsigned long sysutil_get_cpu_features();
unsigned int sysutil_simd_autodetect();

const SystemTimer& global_timer();

std::string sysutil_realpath(const std::string& path);
bool sysutil_file_exists(const std::string& fname, int access_mode = F_OK);

#endif /* RAXML_COMMON_H_ */<|MERGE_RESOLUTION|>--- conflicted
+++ resolved
@@ -24,7 +24,6 @@
 #include "log.hpp"
 #include "SystemTimer.hpp"
 
-<<<<<<< HEAD
 #define RAXML_DOUBLE_TOLERANCE    1e-14
 
 // defaults
@@ -60,8 +59,6 @@
 
 #define RAXML_RATESCALERS_TAXA    2000
 
-=======
->>>>>>> 35acc9a9
 /* used to supress compiler warnings about unused args */
 #define RAXML_UNUSED(expr) PLLMOD_UNUSED(expr)
 
