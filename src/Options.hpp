#ifndef RAXML_OPTIONS_HPP_
#define RAXML_OPTIONS_HPP_

#include "common.h"
#include "PartitionedMSA.hpp"
#include "util/SafetyCheck.hpp"

constexpr int RAXML_OPT_VERSION = 2;

struct OutputFileNames
{
  std::string log;
  std::string checkpoint;       /* checkpoint file */
  std::string start_tree;
  std::string best_tree;
  std::string best_tree_collapsed;
  std::string best_model;
  std::string partition_trees;
  std::string ml_trees;
  std::string bootstrap_trees;
  std::string support_tree;
  std::string tbe_support_tree;
  std::string fbp_support_tree;
  std::string terrace;
  std::string binary_msa;
  std::string bootstrap_msa;
  std::string rfdist;
  std::string cons_tree;
  std::string site_loglh;
  std::string asr_tree;
  std::string asr_probs;
  std::string asr_states;
  std::string tmp_best_tree;
  std::string tmp_ml_trees;
  std::string tmp_bs_trees;
  std::string adaptiveCkp;
};

class Options
{
public:
  Options();

  Options(const Options& other) = default;
  Options& operator=(const Options& other) = default;

  ~Options() = default;

  int opt_version;  /* version of Options struct, for serialization */

  std::string cmdline;

  Command command;

  bool use_tip_inner;
  bool use_pattern_compression;
  bool use_prob_msa;
  bool use_rate_scalers;
  bool use_repeats;
  bool use_rba_partload;
  bool use_energy_monitor;
  bool use_old_constraint;
  bool use_spr_fastclv;
<<<<<<< HEAD
=======
  bool use_bs_pars;
  bool use_par_pars;
>>>>>>> df117de1

  bool optimize_model;
  bool optimize_brlen;

  bool force_mode;
  SafetyCheck safety_checks;

  bool redo_mode;
  bool nofiles_mode;
  bool write_interim_results;
  bool write_bs_msa;

  LogLevel log_level;
  FileFormat msa_format;
  DataType data_type;
  long random_seed;
  StartingTreeMap start_trees;
  double lh_epsilon;
  double lh_epsilon_brlen_triplet;
  int spr_radius;
  double spr_cutoff;
  int brlen_linkage;
  int brlen_opt_method;
  double brlen_min;
  double brlen_max;
  int diff_pred_pars_trees;

  double nni_tolerance;
  double nni_epsilon;

  unsigned int num_searches;
  unsigned long long terrace_maxsize;

  unsigned int num_bootstraps;
  std::vector<BranchSupportMetric> bs_metrics;
  BootstopCriterion bootstop_criterion;
  double bootstop_cutoff;
  unsigned int bootstop_interval;
  unsigned int bootstop_permutations;

  LogElementMap precision;
  NameList outgroup_taxa;

  bool tbe_naive;

  unsigned int consense_cutoff;

  /* I/O */
  std::string tree_file;
  std::string constraint_tree_file;
  std::string msa_file;
  std::string model_file;     /* could be also model string */
  std::string weights_file;   /* MSA column weights / per-site LH scalers */
  std::string outfile_prefix;
  OutputFileNames outfile_names;

  /* parallelization stuff */
  unsigned int num_threads;             /* number of threads */
  unsigned int num_threads_max;         /* maximum number of threads (for auto-tuning) */
  unsigned int num_ranks;               /* number of MPI ranks */
  unsigned int num_workers;             /* number of parallel tree searches */
  unsigned int num_workers_max;         /* maximum number of parallel tree searches (for autotuning) */
  unsigned int simd_arch;               /* vector instruction set */
  bool thread_pinning;                  /* pin threads to cores */
  LoadBalancing load_balance_method;

  bool coarse() const { return num_workers > 1; };

  std::string simd_arch_name() const;
  std::string consense_type_name() const;

  std::string output_fname(const std::string& suffix) const;

  const std::string& log_file() const { return outfile_names.log; }
  std::string checkp_file() const;
  const std::string& start_tree_file() const { return outfile_names.start_tree; }
  const std::string& best_tree_file() const { return outfile_names.best_tree; }
  const std::string& best_tree_collapsed_file() const { return outfile_names.best_tree_collapsed; }
  const std::string& best_model_file() const { return outfile_names.best_model; }
  const std::string& adaptive_chkpt_file() const { return outfile_names.adaptiveCkp; }
  const std::string& partition_trees_file() const { return outfile_names.partition_trees; }
  const std::string& ml_trees_file() const { return outfile_names.ml_trees; }
  const std::string& bootstrap_trees_file() const { return outfile_names.bootstrap_trees; }
  const std::string& support_tree_file(BranchSupportMetric bsm = BranchSupportMetric::fbp) const;
  const std::string& terrace_file() const { return outfile_names.terrace; }
  const std::string& binary_msa_file() const { return outfile_names.binary_msa; }
  std::string bootstrap_msa_file(size_t bsnum) const;
  std::string bootstrap_partition_file() const;
  const std::string rfdist_file() const { return outfile_names.rfdist; }
  const std::string cons_tree_file() const { return outfile_names.cons_tree + consense_type_name(); }
  const std::string sitelh_file() const { return outfile_names.site_loglh; }

  const std::string asr_tree_file() const { return outfile_names.asr_tree; }
  const std::string asr_probs_file() const { return outfile_names.asr_probs; }
  const std::string asr_states_file() const { return outfile_names.asr_states; }

  const std::string tmp_best_tree_file() const { return outfile_names.tmp_best_tree; }
  const std::string tmp_ml_trees_file() const { return outfile_names.tmp_ml_trees; }
  const std::string tmp_bs_trees_file() const { return outfile_names.tmp_bs_trees; }

  void set_default_outfiles();

  bool result_files_exist() const;
  void remove_result_files() const;
  void remove_tmp_files() const;

private:
  void set_default_outfile(std::string& fname, const std::string& suffix);
};

std::ostream& operator<<(std::ostream& stream, const Options& opts);


#endif /* RAXML_OPTIONS_HPP_ */<|MERGE_RESOLUTION|>--- conflicted
+++ resolved
@@ -61,11 +61,8 @@
   bool use_energy_monitor;
   bool use_old_constraint;
   bool use_spr_fastclv;
-<<<<<<< HEAD
-=======
   bool use_bs_pars;
   bool use_par_pars;
->>>>>>> df117de1
 
   bool optimize_model;
   bool optimize_brlen;
