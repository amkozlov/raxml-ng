#include "Options.hpp"
//#include <stdlib.h>

using namespace std;

string Options::output_fname(const string& suffix) const
{
  return (outfile_prefix.empty() ? msa_file : outfile_prefix) + ".raxml." + suffix;
}

void Options::set_default_outfile(std::string& fname, const std::string& suffix)
{
  if (fname.empty())
    fname = output_fname(suffix);
}

void Options::set_default_outfiles()
{
  set_default_outfile(outfile_names.log, "log");
  set_default_outfile(outfile_names.checkpoint, "ckp");
  set_default_outfile(outfile_names.start_tree, "startTree");
  set_default_outfile(outfile_names.best_tree, "bestTree");
  set_default_outfile(outfile_names.best_model, "bestModel");
  set_default_outfile(outfile_names.ml_trees, "mlTrees");
  set_default_outfile(outfile_names.bootstrap_trees, "bootstraps");
  set_default_outfile(outfile_names.support_tree, "support");
}

bool Options::result_files_exist() const
{
  return sysutil_file_exists(best_tree_file()) || sysutil_file_exists(bootstrap_trees_file()) ||
      sysutil_file_exists(support_tree_file()) || sysutil_file_exists(best_model_file());
}

void Options::remove_result_files() const
{
  if (sysutil_file_exists(best_tree_file()))
    std::remove(best_tree_file().c_str());
  if (sysutil_file_exists(best_model_file()))
    std::remove(best_model_file().c_str());
  if (sysutil_file_exists(bootstrap_trees_file()))
    std::remove(bootstrap_trees_file().c_str());
  if (sysutil_file_exists(support_tree_file()))
    std::remove(support_tree_file().c_str());
}

string Options::simd_arch_name() const
{
  switch(simd_arch)
  {
    case PLL_ATTRIB_ARCH_CPU:
      return "NONE";
      break;
    case PLL_ATTRIB_ARCH_SSE:
      return "SSE3";
      break;
    case PLL_ATTRIB_ARCH_AVX:
      return "AVX";
      break;
    case PLL_ATTRIB_ARCH_AVX2:
      return "AVX2";
      break;
    case PLL_ATTRIB_ARCH_AVX512:
      return "AVX512";
      break;
    default:
      return "UNKNOWN";
  }
}

std::ostream& operator<<(std::ostream& stream, const Options& opts)
{
  stream << "RAxML-NG was called as follows:" << endl << endl << opts.cmdline << endl << endl;

  stream << "Analysis options:" << endl;

  stream << "  run mode: ";
  switch(opts.command)
  {
    case Command::search:
      stream << "ML tree search";
      break;
    case Command::evaluate:
      stream << "Evaluate tree likelihood";
      break;
    case Command::bootstrap:
      stream << "Bootstrapping";
      break;
    case Command::all:
      stream << "ML tree search + bootstrapping";
      break;
    case Command::support:
      stream << "Compute bipartition support";
      break;
    default:
      break;
  }
  stream << endl;

  stream << "  start tree(s): ";
  switch(opts.start_tree)
  {
    case StartingTree::random:
      stream << "random";
      break;
    case StartingTree::parsimony:
      stream << "parsimony";
      break;
    case StartingTree::user:
      stream << "user";
      break;
  }
  if (opts.num_searches > 1)
    stream << " (" << opts.num_searches << ")";
  stream << endl;

  stream << "  random seed: " << opts.random_seed << endl;
  stream << "  tip-inner: " << (opts.use_tip_inner ? "ON" : "OFF") << endl;
  stream << "  pattern compression: " << (opts.use_pattern_compression ? "ON" : "OFF") << endl;
  stream << "  per-rate scalers: " << (opts.use_rate_scalers ? "ON" : "OFF") << endl;
<<<<<<< HEAD
=======
  stream << "  site repeats: " << (opts.use_repeats ? "ON" : "OFF") << endl;
>>>>>>> 1acd6ce7

  if (opts.command == Command::search)
  {
    if (opts.spr_radius > 0)
      stream << "  fast spr radius: " << opts.spr_radius << endl;
    else
      stream << "  fast spr radius: AUTO" << endl;

    if (opts.spr_cutoff > 0.)
      stream << "  spr subtree cutoff: " << opts.spr_cutoff << endl;
    else
      stream << "  spr subtree cutoff: OFF" << endl;
  }

  stream << "  branch lengths: ";
  stream << (opts.optimize_brlen ? "ML estimate" : "user-specified") << " (";
  if (opts.brlen_linkage == PLLMOD_TREE_BRLEN_SCALED)
    stream << "proportional";
  else if (opts.brlen_linkage == PLLMOD_TREE_BRLEN_UNLINKED)
    stream << "unlinked";
  else
    stream << "linked";

  stream << ")" << endl;


  stream << "  SIMD kernels: " << opts.simd_arch_name() << endl;

  stream << "  parallelization: ";
  if (opts.num_ranks > 1 && opts.num_threads > 1)
  {
    stream << "hybrid MPI+PTHREADS (" << opts.num_ranks <<  " ranks x " <<
        opts.num_threads <<  " threads)" << endl;
  }
  else if (opts.num_ranks > 1)
    stream <<  "MPI (" << opts.num_ranks << " ranks)" << endl;
  else if (opts.num_threads > 1)
    stream << "PTHREADS (" << opts.num_threads << " threads)" << endl;
  else
    stream << "NONE/sequential" << endl;

  stream << endl;

  return stream;
}



<|MERGE_RESOLUTION|>--- conflicted
+++ resolved
@@ -118,10 +118,7 @@
   stream << "  tip-inner: " << (opts.use_tip_inner ? "ON" : "OFF") << endl;
   stream << "  pattern compression: " << (opts.use_pattern_compression ? "ON" : "OFF") << endl;
   stream << "  per-rate scalers: " << (opts.use_rate_scalers ? "ON" : "OFF") << endl;
-<<<<<<< HEAD
-=======
   stream << "  site repeats: " << (opts.use_repeats ? "ON" : "OFF") << endl;
->>>>>>> 1acd6ce7
 
   if (opts.command == Command::search)
   {
