#ifndef RAXML_PARTITIONINFO_HPP_
#define RAXML_PARTITIONINFO_HPP_

#include "common.h"
#include "Model.hpp"
#include "MSA.hpp"

class Options;

struct PartitionStats
{
  size_t site_count;
  size_t pattern_count;
  double inv_prop;
  double gap_prop;
  IDVector gap_seqs;
  doubleVector emp_base_freqs;
  doubleVector emp_subst_rates;

  double mean_column_entropy;
//  doubleVector column_entropies;

  bool empty() const { return site_count == 0; }
  size_t gap_seq_count() const { return gap_seqs.size(); }
  size_t inv_count() const { return (size_t) site_count * inv_prop; }

  PartitionStats() : site_count(0), pattern_count(0), inv_prop(0.), gap_prop(0.), gap_seqs(),
      emp_base_freqs(), emp_subst_rates(), mean_column_entropy(0.) /*, column_entropies()*/ {}

  friend void swap(PartitionStats& first, PartitionStats& second)
  {
    std::swap(first.site_count, second.site_count);
    std::swap(first.pattern_count, second.pattern_count);
    std::swap(first.inv_prop, second.inv_prop);
    std::swap(first.gap_prop, second.gap_prop);
    std::swap(first.gap_seqs, second.gap_seqs);
    std::swap(first.emp_base_freqs, second.emp_base_freqs);
    std::swap(first.emp_subst_rates, second.emp_subst_rates);
    std::swap(first.mean_column_entropy, second.mean_column_entropy);
//    std::swap(first.column_entropies, second.column_entropies);
  }

  PartitionStats(const PartitionStats& other) : site_count(other.site_count),
      pattern_count(other.pattern_count),
      inv_prop(other.inv_prop), gap_prop(other.gap_prop), gap_seqs(other.gap_seqs),
      emp_base_freqs(other.emp_base_freqs), emp_subst_rates(other.emp_subst_rates),
      mean_column_entropy(other.mean_column_entropy) /*, column_entropies(other.emp_subst_rates)*/{}

  PartitionStats& operator=(PartitionStats other)
  {
    swap(*this, other);
    return *this;
  }
};

class PartitionInfo
{
public:
  PartitionInfo () :
    _name(""), _range_string(""), _model(), _msa(), _stats() {};

  PartitionInfo (const std::string &name, DataType data_type,
                 const std::string &model_string, const std::string &range_string = "") :
    _name(name), _range_string(range_string), _model(data_type, model_string), _msa(),
    _stats() {};

  PartitionInfo (const std::string &name, const PartitionStats &stats,
                 const Model &model, const std::string &range_string = "") :
    _name(name), _range_string(range_string), _model(model), _msa(),
    _stats(stats) {};

  virtual ~PartitionInfo ();

  PartitionInfo (PartitionInfo&& other) noexcept : _name(std::move(other._name)),
      _range_string(std::move(other._range_string)),  _model(std::move(other._model)),
      _msa(std::move(other._msa)), _stats(std::move(other._stats))
  {
    other._stats = PartitionStats();
  }

<<<<<<< HEAD
  PartitionInfo& operator=(PartitionInfo&& other) noexcept;
  
=======
  PartitionInfo& operator=(PartitionInfo&& other) = default;

>>>>>>> c43144a8
  // getters
  const std::string& name() const { return _name; };
  const Model& model() const { return _model; };
  Model& model() { return _model; };
  const std::string& range_string() const { return _range_string; };
  const MSA& msa() const { return _msa; };
  MSA& msa() { return _msa; };
  const PartitionStats& stats() const;
  corax_msa_stats_t * compute_stats(unsigned long stats_mask) const;

  size_t length() const;

  /* given in elements (NOT in bytes) */
  size_t taxon_clv_size(bool partial = false) const;

  // setters
  void msa(MSA&& msa) { _msa = std::move(msa); };
  void model(Model&& model) { _model = std::move(model); };
  void model(const Model& model) { _model = model; };
  void name(const std::string& value) { _name = value; };
  void range_string(const std::string& value) { _range_string = value; };

  // operations
  size_t mark_partition_sites(unsigned int part_num, std::vector<unsigned int>& site_part) const;
  void compress_patterns(bool store_backmap = false);
  void set_model_empirical_params();

private:
  std::string _name;
  std::string _range_string;
  Model _model;
  MSA _msa;
  mutable PartitionStats _stats;
};


class InvalidPartitionRangeException : public RaxmlException
{
public:
  InvalidPartitionRangeException(const PartitionInfo& pinfo) :
    RaxmlException("")
  {
    _message = format_message("Invalid range in partition %s: %s",
                              pinfo.name().c_str(), pinfo.range_string().c_str());
  }
};

class MultiplePartitionForSiteException : public RaxmlException
{
public:
  MultiplePartitionForSiteException(const PartitionInfo& pinfo1, size_t site) :
    RaxmlException(""), _site(site), part1_name(pinfo1.name())
  { }

  size_t site() const { return _site; };

  void pinfo2(const PartitionInfo& pinfo2) { part2_name = pinfo2.name(); }

  virtual void update_message() const
  {
    _message = format_message("Alignment site %u assigned to multiple partitions: "
        "\"%s\" and \"%s\"!", _site, part1_name.c_str(), part2_name.c_str());
  };

private:
  size_t _site;
  std::string part1_name;
  std::string part2_name;
};

class MissingPartitionForSiteException : public RaxmlException
{
public:
  MissingPartitionForSiteException() : RaxmlException("")
  { }

  size_t count() const { return _unassigned_sites.size(); }
  const std::vector<size_t>& sites() const { return _unassigned_sites; }

  void add_unassigned_site(size_t site) { _unassigned_sites.push_back(site); }

  virtual void update_message() const
  {
    std::stringstream ss;
    ss << "Found " << _unassigned_sites.size() <<
        " alignment site(s) which are not assigned to any partition:" << std::endl;
    for (auto s: _unassigned_sites)
      ss << s << " ";

    ss << std::endl << "Please fix your data!";
    _message = ss.str();
  };

private:
  std::vector<size_t> _unassigned_sites;
};

void assign(Model& model, const PartitionStats& stats);


#endif /* RAXML_PARTITIONINFO_HPP_ */<|MERGE_RESOLUTION|>--- conflicted
+++ resolved
@@ -78,13 +78,8 @@
     other._stats = PartitionStats();
   }
 
-<<<<<<< HEAD
-  PartitionInfo& operator=(PartitionInfo&& other) noexcept;
-  
-=======
   PartitionInfo& operator=(PartitionInfo&& other) = default;
 
->>>>>>> c43144a8
   // getters
   const std::string& name() const { return _name; };
   const Model& model() const { return _model; };
