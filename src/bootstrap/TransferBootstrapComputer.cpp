/*
 * TransferBootstrapComputer.cpp
 *
 *  Created on: Jan 16, 2019
 *      Author: sarah
 */

#include "TransferBootstrapComputer.hpp"
#include "VPTree.hpp"
#include "SimpleMVPTree.hpp"

#include <chrono>

inline unsigned int bitv_length(unsigned int bit_count) {
	unsigned int split_size = sizeof(pll_split_base_t) * 8;
	unsigned int split_offset = bit_count % split_size;

	return bit_count / split_size + (split_offset > 0);
}

/* Compute Transfer Support (Lemoine et al., Nature 2018) for every split in ref_splits. Sarahs version with VP-Trees. */
PLL_EXPORT int pllmod_utree_split_transfer_support_sarah(pll_split_t * ref_splits, pll_split_t * bs_splits, unsigned int tip_count,
		double * support) {
	unsigned int i, j;
	unsigned int split_count = tip_count - 3;
	unsigned int split_len = bitv_length(tip_count);
	unsigned int split_size = sizeof(pll_split_base_t) * 8;
	unsigned int split_offset = tip_count % split_size;
	unsigned int split_mask = split_offset ? (1 << split_offset) - 1 : ~0;

	if (!ref_splits || !bs_splits || !support) {
		//pllmod_set_error(PLL_ERROR_PARAM_INVALID, "Parameter is NULL!\n");
		return PLL_FAILURE;
	}

	bitv_hashtable_t * bs_splits_hash = pllmod_utree_split_hashtable_insert(NULL, bs_splits, tip_count, split_count,
	NULL, 0);

	if (!bs_splits_hash) {
		return PLL_FAILURE;
	}

	int * bs_light = (int*) calloc(split_count, sizeof(int));
	if (!bs_light) {
		pllmod_utree_split_hashtable_destroy(bs_splits_hash);
		//pllmod_set_error(PLL_ERROR_MEM_ALLOC, "Cannot allocate memory\n");
		return PLL_FAILURE;
	}
	// precompute lightside size for all bootstrap splits
	for (j = 0; j < split_count; j++) {
		bs_light[j] = pllmod_utree_split_lightside(bs_splits[j], tip_count);
	}
	// precompute all inverse bootstrap splits
	pll_split_t * inv_bs_splits = (pll_split_t *) malloc(split_count * sizeof(pll_split_t));
	if (!inv_bs_splits) {
		return PLL_FAILURE;
	}
	for (size_t i = 0; i < split_count; ++i) {
		/* inverse the bs split */
		pll_split_t inv_split = (pll_split_t) calloc(split_len, sizeof(pll_split_base_t));
		if (!inv_split) {
			return PLL_FAILURE;
		}
		for (size_t k = 0; k < split_len; ++k) {
			inv_split[k] = ~bs_splits[i][k];
		}
		/* clear unused bits in the last array element */
		inv_split[split_len - 1] &= split_mask;
		inv_bs_splits[i] = inv_split;
	}
<<<<<<< HEAD
	VpTree bsVPTree;
	bool index_constructed = false;
=======
>>>>>>> 7f15cd46

	SimpleMvpTree bsVPTree;
	bool index_constructed = false;
	//unsigned long int total_query_time = 0;

	/* iterate over all splits of the reference tree */
	for (i = 0; i < split_count; i++) {
		pll_split_t ref_split = ref_splits[i];
		unsigned int p = pllmod_utree_split_lightside(ref_split, tip_count);

		if (p == 2) { // no need for further searching
			support[i] = 0.0;
			continue;
		}

		unsigned int min_hdist = p - 1;

		if (pllmod_utree_split_hashtable_lookup(bs_splits_hash, ref_split, tip_count)) {
			/* found identical split in a bootstrap tree -> assign full support */
			support[i] = 1.0;
			continue;
		}

		if (!index_constructed) {
			//auto start = std::chrono::high_resolution_clock::now();
			bsVPTree.create(bs_splits, inv_bs_splits, split_len, split_count, tip_count);
			//auto mid = std::chrono::high_resolution_clock::now();
			//std::cout << "Runtime VP-Tree construction: " << std::chrono::duration_cast<std::chrono::microseconds>(mid - start).count() << std::endl;
			index_constructed = true;
		}

		// else, we are in the search for minimum distance...
		//auto s1 = std::chrono::high_resolution_clock::now();
		min_hdist = bsVPTree.search_mindist(ref_split, p);
		//auto e1 = std::chrono::high_resolution_clock::now();
		//total_query_time += std::chrono::duration_cast<std::chrono::microseconds>(e1 - s1).count();

		//std::cout << "minimum distance found Sarah: " << min_hdist << "\n";

		assert(min_hdist > 0);
		support[i] = 1.0 - (((double) min_hdist) / (p - 1));
	}

	//auto end = std::chrono::high_resolution_clock::now();
	//std::cout << "Runtime VP-Tree queries: " << total_query_time << std::endl;

	pllmod_utree_split_hashtable_destroy(bs_splits_hash);
	free(bs_light);
	free(inv_bs_splits);

	return PLL_SUCCESS;
}<|MERGE_RESOLUTION|>--- conflicted
+++ resolved
@@ -40,6 +40,8 @@
 		return PLL_FAILURE;
 	}
 
+	//auto start = std::chrono::high_resolution_clock::now();
+
 	int * bs_light = (int*) calloc(split_count, sizeof(int));
 	if (!bs_light) {
 		pllmod_utree_split_hashtable_destroy(bs_splits_hash);
@@ -68,11 +70,6 @@
 		inv_split[split_len - 1] &= split_mask;
 		inv_bs_splits[i] = inv_split;
 	}
-<<<<<<< HEAD
-	VpTree bsVPTree;
-	bool index_constructed = false;
-=======
->>>>>>> 7f15cd46
 
 	SimpleMvpTree bsVPTree;
 	bool index_constructed = false;
