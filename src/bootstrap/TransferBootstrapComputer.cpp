--- conflicted
+++ resolved
@@ -51,10 +51,6 @@
 	for (j = 0; j < split_count; j++) {
 		bs_light[j] = pllmod_utree_split_lightside(bs_splits[j], tip_count);
 	}
-<<<<<<< HEAD
-
-=======
->>>>>>> 014fe5b5
 	// precompute all inverse bootstrap splits
 	pll_split_t * inv_bs_splits = (pll_split_t *) malloc(split_count * sizeof(pll_split_t));
 	if (!inv_bs_splits) {
@@ -73,17 +69,11 @@
 		inv_split[split_len - 1] &= split_mask;
 		inv_bs_splits[i] = inv_split;
 	}
-<<<<<<< HEAD
-
-	VpTree bsVPTree;
-	bsVPTree.create(bs_splits, inv_bs_splits, split_len, split_count, tip_count);
-=======
 	VpTree bsVPTree;
 	bsVPTree.create(bs_splits, inv_bs_splits, split_len, split_count, tip_count);
 
 	//auto mid = std::chrono::high_resolution_clock::now();
 	//std::cout << "Runtime VP-Tree construction: " << std::chrono::duration_cast<std::chrono::microseconds>(mid - start).count() << std::endl;
->>>>>>> 014fe5b5
 
 	/* iterate over all splits of the reference tree */
 	for (i = 0; i < split_count; i++) {
@@ -102,7 +92,7 @@
 		}
 
 		// else, we are in the search for minimum distance...
-		unsigned int min_hdist = bsVPTree.search_mindist(ref_split, p);
+		min_hdist = bsVPTree.search_mindist(ref_split, p);
 
 		//std::cout << "minimum distance found Sarah: " << min_hdist << "\n";
 
