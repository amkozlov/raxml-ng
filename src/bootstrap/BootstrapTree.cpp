#include "BootstrapTree.hpp"

#include "../common.h"

<<<<<<< HEAD
#if defined __MINGW32__
#define asprintf __mingw_asprintf
#endif

using namespace std;

char * support_fmt_pct(double support)
{
  char *str;
  int size_alloced = asprintf(&str, "%u", (unsigned int) round(support * 100.));

  return size_alloced >= 0 ? str : NULL;
}

char * support_fmt_prop(double support)
=======
BootstrapTree::BootstrapTree (const Tree& tree) : SupportTree(tree)
>>>>>>> afc90f11
{
  assert(num_splits() > 0);
  _node_split_map.resize(num_splits());

  /* extract reference tree splits and add them into hashtable */
  add_tree(pll_utree_root());
}

BootstrapTree::~BootstrapTree ()
{
}

void BootstrapTree::add_tree(const pll_unode_t& root)
{
  bool ref_tree = (_num_bs_trees == 0);
  pll_unode_t ** node_split_map = ref_tree ? _node_split_map.data() : nullptr;
  int update_only = ref_tree ? 0 : 1;
  doubleVector support(num_splits(), ref_tree ? 0. : 1.);

  auto splits = extract_splits_from_tree(root, node_split_map);

  add_splits_to_hashtable(splits, support, update_only);
}<|MERGE_RESOLUTION|>--- conflicted
+++ resolved
@@ -2,25 +2,7 @@
 
 #include "../common.h"
 
-<<<<<<< HEAD
-#if defined __MINGW32__
-#define asprintf __mingw_asprintf
-#endif
-
-using namespace std;
-
-char * support_fmt_pct(double support)
-{
-  char *str;
-  int size_alloced = asprintf(&str, "%u", (unsigned int) round(support * 100.));
-
-  return size_alloced >= 0 ? str : NULL;
-}
-
-char * support_fmt_prop(double support)
-=======
 BootstrapTree::BootstrapTree (const Tree& tree) : SupportTree(tree)
->>>>>>> afc90f11
 {
   assert(num_splits() > 0);
   _node_split_map.resize(num_splits());
