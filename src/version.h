--- conflicted
+++ resolved
@@ -1,7 +1,3 @@
-<<<<<<< HEAD
-#define RAXML_VERSION "1.1.0-dev"
-=======
-#define RAXML_VERSION "1.2.0"
->>>>>>> dc0aae5c
+#define RAXML_VERSION "1.2.0-dev"
 #define RAXML_DATE    "09.05.2023"
 #define RAXML_INTVER  120