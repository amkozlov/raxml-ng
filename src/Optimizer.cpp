#include "Optimizer.hpp"
#include "topology/RFDistCalculator.hpp"
#include "adaptive/StoppingCriterion.hpp"

using namespace std;

Optimizer::Optimizer (const Options &opts, bool rapid_bs /* = false */) :
    _topology_opt_method(opts.topology_opt_method),
    _lh_epsilon(opts.lh_epsilon), _lh_epsilon_brlen_triplet(opts.lh_epsilon_brlen_triplet), 
    _spr_radius(opts.spr_radius), _spr_cutoff(opts.spr_cutoff), _rstate(nullptr),
    _nni_epsilon(opts.nni_epsilon), _nni_tolerance(opts.nni_tolerance), 
    _stopping_rule(opts.stopping_rule)
{
  _spr_ntopol_keep = rapid_bs ? 5 : 20;
  if (rapid_bs)
  {
    _spr_cutoff = 0.5;
    _rstate = corax_random_create(opts.random_seed + ParallelContext::group_id());
  }
}

Optimizer::~Optimizer ()
{
  corax_random_destroy(_rstate);
}

void Optimizer::disable_stopping_rule(){

  _stopping_rule = StoppingRule::none; 
  _criterion = nullptr;
}

double Optimizer::optimize_model(TreeInfo& treeinfo, double lh_epsilon)
{
  double new_loglh = treeinfo.loglh();

//  if (!params_to_optimize)
//    return new_loglh;

  int iter_num = 0;
  double cur_loglh;
  do
  {
    cur_loglh = new_loglh;

    treeinfo.optimize_params_all(lh_epsilon);

    new_loglh = treeinfo.loglh();

//      printf("old: %f, new: %f\n", cur_loglh, new_loglh);

    iter_num++;
    LOG_DEBUG << "Iteration " << iter_num <<  ": logLH = " << new_loglh << endl;
  }
  while (new_loglh - cur_loglh > lh_epsilon);

  return new_loglh;
}

void Optimizer::nni(TreeInfo& treeinfo, nni_round_params& nni_params, double& loglh)
{
  // nni round
  LOG_PROGRESS(loglh) << "NNI round tolerance = " <<  nni_params.tolerance 
                      << ", bl-opt epsilon = " << nni_params.lh_epsilon << endl;
  loglh = treeinfo.nni_round(nni_params);
}

double Optimizer::optimize_topology(TreeInfo& treeinfo, CheckpointManager& cm)
{
  switch(_topology_opt_method)
  {
    case TopologyOptMethod::classic:
      return optimize_topology_standard(treeinfo, cm);
      break;
    case TopologyOptMethod::adaptive:
      if (cm.checkp_file().pythia_score >= 0.)
        return optimize_topology_adaptive(treeinfo, cm);
      else
        return optimize_topology_standard(treeinfo, cm);
      break;
    case TopologyOptMethod::fast:
      if (cm.checkp_file().pythia_score >= 0.)
        return optimize_topology_adaptive(treeinfo, cm);
      else
        return optimize_topology_standard(treeinfo, cm);
      break;
    case TopologyOptMethod::rapidBS:
      return optimize_topology_rbs(treeinfo, cm);
      break;
    case TopologyOptMethod::nniRound:
      return optimize_topology_nni(treeinfo, cm);
      break;
    case TopologyOptMethod::simplified:
      return optimize_topology_adaptive(treeinfo, cm);
      break;
    case TopologyOptMethod::none:
      return evaluate(treeinfo, cm);
      break;
    default:
      assert(0);
  }
}

double Optimizer::optimize_topology_standard(TreeInfo& treeinfo, CheckpointManager& cm)
{
  const double fast_modopt_eps = 10.;
  const double interim_modopt_eps = 3.;
  const double final_modopt_eps = 0.1;

  SearchState local_search_state = cm.search_state();
  auto& search_state = ParallelContext::group_master_thread() ? cm.search_state() : local_search_state;
  ParallelContext::barrier();

  /* set references such that we can work directly with checkpoint values */
  double &loglh = search_state.loglh;
  int& iter = search_state.iteration;
  spr_round_params& spr_params = search_state.spr_params;
  int& best_fast_radius = search_state.fast_spr_radius;

  spr_params.lh_epsilon_brlen_full = _lh_epsilon;
  spr_params.lh_epsilon_brlen_triplet = _lh_epsilon_brlen_triplet;
  spr_params.total_moves = nullptr;
  spr_params.increasing_moves = nullptr;
  
  CheckpointStep resume_step = search_state.step;

  /* Compute initial LH of the starting tree */
  loglh = treeinfo.loglh();

  auto do_step = [&search_state,resume_step](CheckpointStep step) -> bool
      {
        if (step >= resume_step)
        {
          search_state.step = step;
          return true;
        }
        else
          return false;;
      };

  if (do_step(CheckpointStep::brlenOpt))
  {
    cm.update_and_write(treeinfo);
    LOG_PROGRESS(loglh) << "Initial branch length optimization" << endl;
    loglh = treeinfo.optimize_branches(fast_modopt_eps, 1);
  }

  /* Initial fast model optimization */
  if (do_step(CheckpointStep::modOpt1))
  {
    cm.update_and_write(treeinfo);
    LOG_PROGRESS(loglh) << "Model parameter optimization (eps = " << fast_modopt_eps << ")" << endl;
    loglh = optimize_model(treeinfo, fast_modopt_eps);

    /* start spr rounds from the beginning */
    iter = 0;
  }

  // do SPRs
  const int radius_limit = min(22, (int) treeinfo.pll_treeinfo().tip_count - 3 );
  const int radius_step = 5;

//  treeinfo->counter = 0;

  if (_spr_radius > 0)
    best_fast_radius = _spr_radius;
  else
  {
    /* auto detect best radius for fast SPRs */

    if (do_step(CheckpointStep::radiusDetectOrNNI))
    {
      if (iter == 0)
      {
        spr_params.thorough = 0;
        spr_params.radius_min = 1;
        best_fast_radius = spr_params.radius_max = 5;
        spr_params.ntopol_keep = 0;
        spr_params.subtree_cutoff = 0.;
      }

      double best_loglh = loglh;

      while (spr_params.radius_min < radius_limit)
      {
        cm.update_and_write(treeinfo);

        ++iter;
        LOG_PROGRESS(best_loglh) << "AUTODETECT spr round " << iter << " (radius: " <<
            spr_params.radius_max << ")" << endl;
        loglh = treeinfo.spr_round(spr_params);

        if (loglh - best_loglh > 0.1)
        {
          /* LH improved, try to increase the radius */
          best_fast_radius = spr_params.radius_max;
          spr_params.radius_min += radius_step;
          spr_params.radius_max += radius_step;
          best_loglh = loglh;
        }
        else
          break;
      }
    }
  }

  LOG_PROGRESS(loglh) << "SPR radius for FAST iterations: " << best_fast_radius << " (" <<
                 (_spr_radius > 0 ? "user-specified" : "autodetect") << ")" << endl;

  if (do_step(CheckpointStep::modOpt2))
  {
    cm.update_and_write(treeinfo);

    /* optimize model parameters a bit more thoroughly */
    LOG_PROGRESS(loglh) << "Model parameter optimization (eps = " <<
                                                            interim_modopt_eps << ")" << endl;
    loglh = optimize_model(treeinfo, interim_modopt_eps);

    /* reset iteration counter for fast SPRs */
    iter = 0;

    /* initialize search params */
    spr_params.thorough = 0;
    spr_params.radius_min = 1;
    spr_params.radius_max = best_fast_radius;
    spr_params.ntopol_keep = _spr_ntopol_keep;
    spr_params.subtree_cutoff = _spr_cutoff;
    spr_params.reset_cutoff_info(loglh);
  }

  double old_loglh;

  if (do_step(CheckpointStep::fastSPR))
  {
    do
    {
      cm.update_and_write(treeinfo);
      ++iter;
      old_loglh = loglh;
      LOG_PROGRESS(old_loglh) << (spr_params.thorough ? "SLOW" : "FAST") <<
          " spr round " << iter << " (radius: " << spr_params.radius_max << ")" << endl;
      loglh = treeinfo.spr_round(spr_params);

      /* optimize ALL branches */
      loglh = treeinfo.optimize_branches(_lh_epsilon, 1);
    }
    while (loglh - old_loglh > _lh_epsilon);
  }

  if (do_step(CheckpointStep::modOpt3))
  {
    cm.update_and_write(treeinfo);
    LOG_PROGRESS(loglh) << "Model parameter optimization (eps = " << 1.0 << ")" << endl;
    loglh = optimize_model(treeinfo, 1.0);

    /* init slow SPRs */
    spr_params.thorough = 1;
    spr_params.radius_min = 1;
    spr_params.radius_max = radius_step;
    iter = 0;
  }

  if (do_step(CheckpointStep::slowSPR))
  {
    do
    {
      cm.update_and_write(treeinfo);
      ++iter;
      old_loglh = loglh;
      LOG_PROGRESS(old_loglh) << (spr_params.thorough ? "SLOW" : "FAST") <<
          " spr round " << iter << " (radius: " << spr_params.radius_max << ")" << endl;
      loglh = treeinfo.spr_round(spr_params);

      /* optimize ALL branches */
      loglh = treeinfo.optimize_branches(_lh_epsilon, 1);

      bool impr = (loglh - old_loglh > _lh_epsilon);
      if (impr)
      {
        /* got improvement in thorough mode: reset min radius to 1 */
        spr_params.radius_min = 1;
        /* reset max radius to 5; or maybe better keep old value? */
        spr_params.radius_max = radius_step;
      }
      else
      {
        /* no improvement in thorough mode: set min radius to old max,
         * and increase max radius by the step */
        spr_params.radius_min = spr_params.radius_max + 1;
        spr_params.radius_max += radius_step;
      }
    }
    while (spr_params.radius_min >= 0 && spr_params.radius_min < radius_limit);
  }

  /* Final thorough model optimization */
  if (do_step(CheckpointStep::modOpt4))
  {
    cm.update_and_write(treeinfo);
    LOG_PROGRESS(loglh) << "Model parameter optimization (eps = " << final_modopt_eps << ")" << endl;
    loglh = optimize_model(treeinfo, final_modopt_eps);
  }

  if (do_step(CheckpointStep::finish))
    cm.update_and_write(treeinfo);

  return loglh;
}

double Optimizer::optimize_topology_adaptive(TreeInfo& treeinfo, CheckpointManager& cm){
  
  const double fast_modopt_eps = 10.;
  const double interim_modopt_eps = 3.;
  const double final_modopt_eps = 0.1;

  SearchState local_search_state = cm.search_state();
  auto& search_state = ParallelContext::group_master_thread() ? cm.search_state() : local_search_state;
  ParallelContext::barrier();

  /* set references such that we can work directly with checkpoint values */
  double &loglh = search_state.loglh;
  int& iter = search_state.iteration;
  int& fast_spr_radius = search_state.fast_spr_radius;
  int& slow_spr_radius = search_state.slow_spr_radius;

  // spr round - basics
  spr_round_params& spr_params = search_state.spr_params;
<<<<<<< HEAD
  spr_params.lh_epsilon_brlen_full = _lh_epsilon;
  spr_params.lh_epsilon_brlen_triplet = _lh_epsilon_brlen_triplet;
  
  double br_len_epsilon = _lh_epsilon;
=======
>>>>>>> 4550754c
  spr_params.lh_epsilon_brlen_full = _lh_epsilon;
  spr_params.lh_epsilon_brlen_triplet = _lh_epsilon_brlen_triplet;
  
  double br_len_epsilon = _lh_epsilon;
  spr_params.lh_epsilon_brlen_full = _lh_epsilon;
  spr_params.lh_epsilon_brlen_triplet = _lh_epsilon_brlen_triplet;

  /* These parameters are only used in adaptive version */
  const int radius_limit = (int) treeinfo.pll_treeinfo().tip_count - 3;
  int slow_spr_limit = 0;

<<<<<<< HEAD
  /* These parameters are only used in adaptive version */
  const int radius_limit = (int) treeinfo.pll_treeinfo().tip_count - 3;
  
=======
>>>>>>> 4550754c
  /* KH multiple testing criterion - init */
  unsigned long int total_moves = 0, increasing_moves = 0;
  spr_params.total_moves = (_stopping_rule == StoppingRule::kh_mult) ? &total_moves : nullptr;
  spr_params.increasing_moves = (_stopping_rule == StoppingRule::kh_mult) ? &increasing_moves : nullptr;
  
  // nni round - basics
  nni_round_params& nni_params = search_state.nni_params;
  nni_params.tolerance = _nni_tolerance;
  nni_params.lh_epsilon = _nni_epsilon;

  double difficulty = cm.checkp_file().pythia_score;
  bool use_kh_test = (_stopping_rule == StoppingRule::kh || _stopping_rule == StoppingRule::kh_mult);
  vector<double *> persite_lnl, persite_lnl_new;

  if(_criterion){
    persite_lnl = _criterion->get_persite_lnl(ParallelContext::group_id(), ParallelContext::local_thread_id()); 
    if (use_kh_test) 
      persite_lnl_new = _criterion->get_persite_lnl_new(ParallelContext::group_id(),  ParallelContext::local_thread_id()); 
  }

  CheckpointStep resume_step = search_state.step;
  
  /* Compute initial LH of the starting tree */
  loglh = treeinfo.loglh();

  auto do_step = [&search_state,resume_step](CheckpointStep step) -> bool
      {
        if (step >= resume_step)
        {
          search_state.step = step;
          return true;
        }
        else
          return false;;
      };

  /* Print statement about which stopping criterion is used */
  string approach;
  string heuristic = (_topology_opt_method == TopologyOptMethod:: adaptive) ?
                      "Adaptive RAxML-NG" :
                      "simplified RAxML-NG (sRAxML-NG)";

  if(_stopping_rule != StoppingRule::none){
    
    switch (_stopping_rule)
    {
      case StoppingRule::sn_rell:
        approach = "Sampling Noise RELL";
        break;
      
      case StoppingRule::sn_normal:
        approach = "Sampling Noise Normal";
        break;

      case StoppingRule::kh:
        approach = "KH";
        break;
      
      case StoppingRule::kh_mult:
        approach = "KH - multiple testing correction";
        break;
      
      default:
        break;
    }
    
    LOG_PROGRESS(loglh) << heuristic << ": Stopping criterion: " << approach << " apporach." << endl;

    /* This is for the SN-based apporaches, since in the KH-based methods the epsilon is recalculated */
    if(resume_step > CheckpointStep::modOpt1) _lh_epsilon = cm.get_epsilon();
    
  } else {

    LOG_PROGRESS(loglh) << heuristic << ": Stopping criteria off, epsilon = "<< _lh_epsilon << endl;  
  }

  if (do_step(CheckpointStep::brlenOpt))
  {
    cm.update_and_write(treeinfo);
    LOG_PROGRESS(loglh) << "Initial branch length optimization" << endl;
    loglh = treeinfo.optimize_branches(fast_modopt_eps, 1);
  }

  /* Initial fast model optimization */
  if (do_step(CheckpointStep::modOpt1))
  {
    cm.update_and_write(treeinfo);
    LOG_PROGRESS(loglh) << "Model parameter optimization (eps = " << fast_modopt_eps << ")" << endl;
    loglh = optimize_model(treeinfo, fast_modopt_eps);

    /* Set FAST SPR radius
      sRAxML-NG: 10
      adaptive: 3*
      fast: 2*
    */
    fast_spr_radius = difficulty >= 0. ? 
        min(3 * adaptive_radius(difficulty), 25) : 10;
    
<<<<<<< HEAD
    if(difficulty >= 0. && _topology_opt_method == TopologyOptMethod::fast)
      fast_spr_radius = 2*adaptive_radius(difficulty);

    // in case the user has specified their own values
    if(_spr_radius > 0){
      fast_spr_radius =_spr_radius;
      LOG_PROGRESS(loglh) << "User specified SPR radius for FAST/SLOW iterations: " << _spr_radius << endl;
    }

    fast_spr_radius = min(fast_spr_radius, radius_limit);

    /* start spr rounds from the beginning */
    iter = 0;
    spr_params.thorough = 0;
    spr_params.radius_min = 1;
    spr_params.radius_max = fast_spr_radius;
    spr_params.ntopol_keep = _spr_ntopol_keep;
    spr_params.subtree_cutoff = _spr_cutoff;
    spr_params.reset_cutoff_info(loglh, _topology_opt_method == TopologyOptMethod::adaptive);

    /* If the selected stopping criterion is either SN-Normal or SN-RELL,
      we have to compute the _lh_epsilon here */
    if(_stopping_rule == StoppingRule::sn_rell || _stopping_rule == StoppingRule::sn_normal){

      _criterion->compute_loglh(treeinfo, persite_lnl, true);
      
      if(ParallelContext::group_master_thread()) 
        _criterion->run_test();
        
      ParallelContext::barrier();

      _lh_epsilon = _criterion->get_epsilon(ParallelContext::group_id());
      //LOG_PROGRESS(loglh) << approach << " apporach. Epsilon = " << _lh_epsilon << endl;
      LOG_DEBUG << approach << " apporach. Epsilon = " << _lh_epsilon << endl;

      if(ParallelContext::group_master_thread())
        cm.set_epsilon(_lh_epsilon);
      
      ParallelContext::barrier();
    }
  }

=======
    if(_topology_opt_method == TopologyOptMethod::fast)
      fast_spr_radius = 2*adaptive_radius(difficulty);

    // in case the user has specified their own values
    if(_spr_radius > 0){
      fast_spr_radius =_spr_radius;
      LOG_PROGRESS(loglh) << "User specified SPR radius for FAST/SLOW iterations: " << _spr_radius << endl;
    }

    fast_spr_radius = min(fast_spr_radius, radius_limit);

    /* start spr rounds from the beginning */
    iter = 0;
    spr_params.thorough = 0;
    spr_params.radius_min = 1;
    spr_params.radius_max = fast_spr_radius;
    spr_params.ntopol_keep = _spr_ntopol_keep;
    spr_params.subtree_cutoff = _spr_cutoff;
    spr_params.reset_cutoff_info(loglh, _topology_opt_method == TopologyOptMethod::adaptive);

    if(spr_params.increasing_moves)
    {
      *(spr_params.increasing_moves) = 0;
      *(spr_params.total_moves) = 0;
    }

    /* If the selected stopping criterion is either SN-Normal or SN-RELL,
      we have to compute the _lh_epsilon here */
    if(_stopping_rule == StoppingRule::sn_rell || _stopping_rule == StoppingRule::sn_normal){

      _criterion->compute_loglh(treeinfo, persite_lnl, true);
      
      if(ParallelContext::group_master_thread()) 
        _criterion->run_test();
        
      ParallelContext::barrier();

      _lh_epsilon = _criterion->get_epsilon(ParallelContext::group_id());
      //LOG_PROGRESS(loglh) << approach << " apporach. Epsilon = " << _lh_epsilon << endl;
      LOG_DEBUG << approach << " apporach. Epsilon = " << _lh_epsilon << endl;

      if(ParallelContext::group_master_thread())
        cm.set_epsilon(_lh_epsilon);
      
      ParallelContext::barrier();
    }
  }

>>>>>>> 4550754c
  double old_loglh, epsilon;
  bool impr = true;
  
  if (do_step(CheckpointStep::fastSPR))
  {
    do
    { 
      epsilon = _lh_epsilon ;
      
      cm.update_and_write(treeinfo);
      ++iter;

<<<<<<< HEAD
      if(use_kh_test)
      {
        _criterion->compute_loglh(treeinfo, persite_lnl, true);
        
        if(spr_params.increasing_moves)
        {
          *(spr_params.increasing_moves) = 0;
          *(spr_params.total_moves) = 0;
        }
      }
=======
      if(use_kh_test) _criterion->compute_loglh(treeinfo, persite_lnl, true);
>>>>>>> 4550754c

      old_loglh = loglh;
      LOG_PROGRESS(old_loglh) << (spr_params.thorough ? "SLOW" : "FAST") <<
          " spr round " << iter << " (radius: " << spr_params.radius_max << ")" << endl;
      
      loglh = treeinfo.spr_round(spr_params);

      /* optimize ALL branches */
      loglh = treeinfo.optimize_branches(br_len_epsilon, 1);

      if(use_kh_test){
        
        _criterion->compute_loglh(treeinfo,persite_lnl_new, false);
        
        if(_criterion->multi_test_correction()) 
          _criterion->set_increasing_moves((*spr_params.increasing_moves));

        if(ParallelContext::group_master_thread())
          _criterion->run_test();
          
        ParallelContext::barrier();

        if(spr_params.increasing_moves){
          
          double p_value = _criterion->get_pvalue(ParallelContext::group_id());
          epsilon = _criterion->get_epsilon(ParallelContext::group_id()); 
          LOG_DEBUG << "KH multiple-testing epsilon = " << epsilon << endl;
          impr = ((loglh - old_loglh > epsilon) && (p_value < 1));

<<<<<<< HEAD
=======
          *(spr_params.increasing_moves) = 0;
          *(spr_params.total_moves) = 0;
          
>>>>>>> 4550754c
        } else {

          epsilon = _criterion->get_epsilon(ParallelContext::group_id());
          LOG_DEBUG << "KH criterion epsilon = " << epsilon << endl;
          impr = (loglh - old_loglh > epsilon);
        }
      } else {

        impr = (loglh - old_loglh > epsilon);
      }
    }
    while (impr);
  }

  if (do_step(CheckpointStep::modOpt3))
  {
    cm.update_and_write(treeinfo);
    LOG_PROGRESS(loglh) << "Model parameter optimization (eps = " << interim_modopt_eps << ")" << endl;
    loglh = optimize_model(treeinfo, interim_modopt_eps);

    /* Set SLOW SPR radius */
    slow_spr_radius = difficulty >= 0. ? 
        min(adaptive_radius(difficulty),7) : 10;
    
<<<<<<< HEAD
    if(difficulty >= 0. && _topology_opt_method == TopologyOptMethod::fast)
=======
    if(_topology_opt_method == TopologyOptMethod::fast)
>>>>>>> 4550754c
      slow_spr_radius = adaptive_radius(difficulty);
    
    // in case the user has specified their own values
    if(_spr_radius > 0)
      slow_spr_radius =_spr_radius;

    slow_spr_radius = min(slow_spr_radius, radius_limit);
<<<<<<< HEAD
    
    /* init slow SPRs */
    spr_params.thorough = 1;
    spr_params.radius_min = 1;
=======
    slow_spr_limit = min(2*slow_spr_radius, radius_limit);

    /* init slow SPRs */
    spr_params.thorough = 1;
>>>>>>> 4550754c
    spr_params.radius_max = slow_spr_radius;
    spr_params.reset_cutoff_info(loglh, _topology_opt_method == TopologyOptMethod::adaptive);
    iter = 0;
  }

  bool repeat = true;
<<<<<<< HEAD
  int slow_spr_limit = min(2*slow_spr_radius, radius_limit);
  
  if (do_step(CheckpointStep::slowSPR))
  {
    // NNI used only in fast mode
=======
  double old_loglh_kh = 0;
  
  if (do_step(CheckpointStep::slowSPR))
  {
>>>>>>> 4550754c
    if(iter == 0 && _topology_opt_method == TopologyOptMethod::fast)
      nni(treeinfo, nni_params, loglh);

    do
    {
<<<<<<< HEAD
      epsilon = _lh_epsilon;
=======
      epsilon = _lh_epsilon ;
>>>>>>> 4550754c

      cm.update_and_write(treeinfo);
      ++iter;
      old_loglh = loglh;

<<<<<<< HEAD
      if(use_kh_test)
      {
        _criterion->compute_loglh(treeinfo, persite_lnl, true);
=======
      //if(use_kh_test) _criterion->compute_loglh(treeinfo, persite_lnl, true);
      
      if(use_kh_test && spr_params.radius_min == 1)
      {
        _criterion->compute_loglh(treeinfo, persite_lnl, true);
        old_loglh_kh = loglh;
>>>>>>> 4550754c
        
        if(spr_params.increasing_moves)
        {
          *(spr_params.increasing_moves) = 0;
          *(spr_params.total_moves) = 0;
        }
      }
<<<<<<< HEAD
=======
     
>>>>>>> 4550754c

      LOG_PROGRESS(old_loglh) << (spr_params.thorough ? "SLOW" : "FAST") <<
          " spr round " << iter << " (radius: " << spr_params.radius_max << ")" << endl;
      
      loglh = treeinfo.spr_round(spr_params);
      loglh = treeinfo.optimize_branches(br_len_epsilon, 1);

      if(use_kh_test){
        
        _criterion->compute_loglh(treeinfo, persite_lnl_new, false);

        if(_criterion->multi_test_correction()) 
          _criterion->set_increasing_moves((*spr_params.increasing_moves));

        if(ParallelContext::group_master_thread())
          _criterion->run_test();
          
        ParallelContext::barrier();

        if(spr_params.increasing_moves){
          
          double p_value = _criterion->get_pvalue(ParallelContext::group_id());
          epsilon = _criterion->get_epsilon(ParallelContext::group_id()); 
<<<<<<< HEAD
          LOG_DEBUG << "KH multiple-testing epsilon = " << epsilon << endl;
          impr = ((loglh - old_loglh > epsilon) && (p_value < 1));
=======
          //LOG_PROGRESS(loglh) << "KH multiple-testing epsilon = " << epsilon << endl;
          LOG_DEBUG << "KH multiple-testing epsilon = " << epsilon << endl;
          impr = ((loglh - old_loglh_kh > epsilon) && (p_value < 1));

          *(spr_params.increasing_moves) = 0;
          *(spr_params.total_moves) = 0;
>>>>>>> 4550754c

        } else {

          epsilon = _criterion->get_epsilon(ParallelContext::group_id());
          LOG_DEBUG << "KH criterion epsilon = " << epsilon << endl;
<<<<<<< HEAD
          impr = (loglh - old_loglh > epsilon);
=======
          impr = (loglh - old_loglh_kh > epsilon);
>>>>>>> 4550754c
        }
      } else {

        impr = (loglh - old_loglh > epsilon);
<<<<<<< HEAD
      
      }

      if(_topology_opt_method == TopologyOptMethod::adaptive)
      {
        if (impr)
        {
          spr_params.radius_min = 1;
          spr_params.radius_max = slow_spr_radius;
          repeat = true;
        }
        else
        {
          spr_params.radius_min += slow_spr_radius;
          spr_params.radius_max += slow_spr_radius;
          repeat = spr_params.radius_max <= slow_spr_limit ? true : false;
        }
      }
      else
      {
=======
      }

      if(_topology_opt_method == TopologyOptMethod::adaptive){
        if (impr)
        {
          spr_params.radius_min = 1;
          spr_params.radius_max = slow_spr_radius;
          repeat = true;
        }
        else
        {
          spr_params.radius_min += slow_spr_radius;
          spr_params.radius_max += slow_spr_radius;
          repeat = spr_params.radius_max <= slow_spr_limit ? true : false;
        }
      }
      else
      {
>>>>>>> 4550754c
        repeat = impr;
      }
    }
    while (repeat);
  }

  /* Final thorough model optimization */
  if (do_step(CheckpointStep::modOpt4))
  {
    cm.update_and_write(treeinfo);
    LOG_PROGRESS(loglh) << "Model parameter optimization (eps = " << final_modopt_eps << ")" << endl;
    loglh = optimize_model(treeinfo, final_modopt_eps);
  }

  if (do_step(CheckpointStep::finish))
    cm.update_and_write(treeinfo);
  
  return loglh;
}

double Optimizer::optimize_topology_rbs(TreeInfo& treeinfo, CheckpointManager& cm)
{
  const double fast_modopt_eps = 10.;
  const int max_spr_rounds = 2;

  SearchState local_search_state = cm.search_state();
  auto& search_state = ParallelContext::group_master_thread() ? cm.search_state() : local_search_state;
  ParallelContext::barrier();

  /* set references such that we can work directly with checkpoint values */
  double &loglh = search_state.loglh;
  int& iter = search_state.iteration;
  spr_round_params& spr_params = search_state.spr_params;

  spr_params.lh_epsilon_brlen_full = _lh_epsilon;
  spr_params.lh_epsilon_brlen_triplet = _lh_epsilon_brlen_triplet;
  spr_params.total_moves = nullptr;
  spr_params.increasing_moves = nullptr;
  
  CheckpointStep resume_step = search_state.step;

  /* Compute initial LH of the starting tree */
  loglh = treeinfo.loglh();

  auto do_step = [&search_state,resume_step](CheckpointStep step) -> bool
      {
        if (step >= resume_step)
        {
          search_state.step = step;
          return true;
        }
        else
          return false;;
      };

  if (do_step(CheckpointStep::brlenOpt))
  {
    cm.update_and_write(treeinfo);
    LOG_PROGRESS(loglh) << "Initial branch length optimization" << endl;
    loglh = treeinfo.optimize_branches(fast_modopt_eps, 1);
  }

  /* Initial fast model optimization */
  if (do_step(CheckpointStep::modOpt1))
  {
    cm.update_and_write(treeinfo);
    LOG_PROGRESS(loglh) << "Model parameter optimization (eps = " << fast_modopt_eps << ")" << endl;
    loglh = optimize_model(treeinfo, fast_modopt_eps);

    /* start spr rounds from the beginning */
    iter = 0;
    spr_params.thorough = 1;
    spr_params.radius_min = 1;
    spr_params.radius_max = 5 + corax_random_getint(_rstate, 11);
    spr_params.ntopol_keep = _spr_ntopol_keep;
    spr_params.subtree_cutoff = _spr_cutoff;
    spr_params.reset_cutoff_info(loglh);
  }

  // do SPRs
  double old_loglh;
  bool impr = true;

  if (do_step(CheckpointStep::slowSPR))
  {
    do
    {
      cm.update_and_write(treeinfo);
      ++iter;
      old_loglh = loglh;
      LOG_PROGRESS(old_loglh) << (spr_params.thorough ? "SLOW" : "FAST") <<
          " spr round " << iter << " (radius: " << spr_params.radius_max << ")" << endl;
      loglh = treeinfo.spr_round(spr_params);

      /* optimize ALL branches */
      loglh = treeinfo.optimize_branches(_lh_epsilon, 1);

      impr = (loglh - old_loglh > _lh_epsilon);
    }
    while (impr && iter < max_spr_rounds);
  }

  if (do_step(CheckpointStep::finish))
    cm.update_and_write(treeinfo);

  return loglh;
}

double Optimizer::optimize_topology_nni(TreeInfo& treeinfo, CheckpointManager& cm)
{
  const double modopt_eps = _lh_epsilon;

  SearchState local_search_state = cm.search_state();
  auto& search_state = ParallelContext::group_master_thread() ? cm.search_state() : local_search_state;
  ParallelContext::barrier();

  /* set references such that we can work directly with checkpoint values */
  double &loglh = search_state.loglh;

  CheckpointStep resume_step = search_state.step;

  nni_round_params& nni_params = search_state.nni_params;
  nni_params.tolerance = _nni_tolerance;
  nni_params.lh_epsilon = _nni_epsilon;
  nni_params.max_rounds = 10;

  /* Compute initial LH of the starting tree */
  loglh = treeinfo.loglh();

  auto do_step = [&search_state,resume_step](CheckpointStep step) -> bool
      {
        if (step >= resume_step)
        {
          search_state.step = step;
          return true;
        }
        else
          return false;;
      };

  /* Initial fast model optimization */
  if (do_step(CheckpointStep::modOpt1))
  {
    cm.update_and_write(treeinfo);
    LOG_PROGRESS(loglh) << "Model parameter optimization (eps = " << modopt_eps << ")" << endl;
    loglh = optimize_model(treeinfo, modopt_eps);
  }

  // do NNIs
  if (do_step(CheckpointStep::radiusDetectOrNNI))
  {
    nni(treeinfo, nni_params, loglh);

    /* optimize ALL branches */
    loglh = treeinfo.optimize_branches(_lh_epsilon, 1);
  }

  if (do_step(CheckpointStep::finish))
    cm.update_and_write(treeinfo);

  return loglh;
}

double Optimizer::evaluate(TreeInfo& treeinfo, CheckpointManager& cm)
{
  const double fast_modopt_eps = 10.;

  SearchState local_search_state = cm.search_state();
  auto& search_state = ParallelContext::group_master_thread() ? cm.search_state() : local_search_state;
  ParallelContext::barrier();

  double &loglh = search_state.loglh;

  /* Compute initial LH of the starting tree */
  loglh = treeinfo.loglh();

  CheckpointStep resume_step = search_state.step;
  auto do_step = [&search_state,resume_step](CheckpointStep step) -> bool
      {
        if (step >= resume_step)
        {
          search_state.step = step;
          return true;
        }
        else
          return false;;
      };

  if (do_step(CheckpointStep::brlenOpt))
  {
    cm.update_and_write(treeinfo);
    LOG_PROGRESS(loglh) << "Initial branch length optimization" << endl;
    loglh = treeinfo.optimize_branches(fast_modopt_eps, 1);
  }

  /* Model optimization */
  if (do_step(CheckpointStep::modOpt1))
  {
    cm.update_and_write(treeinfo);
    LOG_PROGRESS(loglh) << "Model parameter optimization (eps = " << _lh_epsilon << ")" << endl;
    loglh = optimize_model(treeinfo);
  }

  if (do_step(CheckpointStep::finish))
    cm.update_and_write(treeinfo);

  return loglh;
}

int Optimizer::adaptive_radius(double difficulty){
  
  assert (difficulty >= 0);

  if (difficulty < 0.4) {
    return (int) ( 12.5*difficulty + 5);
  } else if (difficulty <= 0.6){
    return 10;
  } else {
    return (int) ((-12.5)*difficulty + 17.5);
  }
}<|MERGE_RESOLUTION|>--- conflicted
+++ resolved
@@ -325,13 +325,6 @@
 
   // spr round - basics
   spr_round_params& spr_params = search_state.spr_params;
-<<<<<<< HEAD
-  spr_params.lh_epsilon_brlen_full = _lh_epsilon;
-  spr_params.lh_epsilon_brlen_triplet = _lh_epsilon_brlen_triplet;
-  
-  double br_len_epsilon = _lh_epsilon;
-=======
->>>>>>> 4550754c
   spr_params.lh_epsilon_brlen_full = _lh_epsilon;
   spr_params.lh_epsilon_brlen_triplet = _lh_epsilon_brlen_triplet;
   
@@ -341,14 +334,7 @@
 
   /* These parameters are only used in adaptive version */
   const int radius_limit = (int) treeinfo.pll_treeinfo().tip_count - 3;
-  int slow_spr_limit = 0;
-
-<<<<<<< HEAD
-  /* These parameters are only used in adaptive version */
-  const int radius_limit = (int) treeinfo.pll_treeinfo().tip_count - 3;
-  
-=======
->>>>>>> 4550754c
+
   /* KH multiple testing criterion - init */
   unsigned long int total_moves = 0, increasing_moves = 0;
   spr_params.total_moves = (_stopping_rule == StoppingRule::kh_mult) ? &total_moves : nullptr;
@@ -447,7 +433,6 @@
     fast_spr_radius = difficulty >= 0. ? 
         min(3 * adaptive_radius(difficulty), 25) : 10;
     
-<<<<<<< HEAD
     if(difficulty >= 0. && _topology_opt_method == TopologyOptMethod::fast)
       fast_spr_radius = 2*adaptive_radius(difficulty);
 
@@ -490,56 +475,6 @@
     }
   }
 
-=======
-    if(_topology_opt_method == TopologyOptMethod::fast)
-      fast_spr_radius = 2*adaptive_radius(difficulty);
-
-    // in case the user has specified their own values
-    if(_spr_radius > 0){
-      fast_spr_radius =_spr_radius;
-      LOG_PROGRESS(loglh) << "User specified SPR radius for FAST/SLOW iterations: " << _spr_radius << endl;
-    }
-
-    fast_spr_radius = min(fast_spr_radius, radius_limit);
-
-    /* start spr rounds from the beginning */
-    iter = 0;
-    spr_params.thorough = 0;
-    spr_params.radius_min = 1;
-    spr_params.radius_max = fast_spr_radius;
-    spr_params.ntopol_keep = _spr_ntopol_keep;
-    spr_params.subtree_cutoff = _spr_cutoff;
-    spr_params.reset_cutoff_info(loglh, _topology_opt_method == TopologyOptMethod::adaptive);
-
-    if(spr_params.increasing_moves)
-    {
-      *(spr_params.increasing_moves) = 0;
-      *(spr_params.total_moves) = 0;
-    }
-
-    /* If the selected stopping criterion is either SN-Normal or SN-RELL,
-      we have to compute the _lh_epsilon here */
-    if(_stopping_rule == StoppingRule::sn_rell || _stopping_rule == StoppingRule::sn_normal){
-
-      _criterion->compute_loglh(treeinfo, persite_lnl, true);
-      
-      if(ParallelContext::group_master_thread()) 
-        _criterion->run_test();
-        
-      ParallelContext::barrier();
-
-      _lh_epsilon = _criterion->get_epsilon(ParallelContext::group_id());
-      //LOG_PROGRESS(loglh) << approach << " apporach. Epsilon = " << _lh_epsilon << endl;
-      LOG_DEBUG << approach << " apporach. Epsilon = " << _lh_epsilon << endl;
-
-      if(ParallelContext::group_master_thread())
-        cm.set_epsilon(_lh_epsilon);
-      
-      ParallelContext::barrier();
-    }
-  }
-
->>>>>>> 4550754c
   double old_loglh, epsilon;
   bool impr = true;
   
@@ -552,7 +487,6 @@
       cm.update_and_write(treeinfo);
       ++iter;
 
-<<<<<<< HEAD
       if(use_kh_test)
       {
         _criterion->compute_loglh(treeinfo, persite_lnl, true);
@@ -563,9 +497,6 @@
           *(spr_params.total_moves) = 0;
         }
       }
-=======
-      if(use_kh_test) _criterion->compute_loglh(treeinfo, persite_lnl, true);
->>>>>>> 4550754c
 
       old_loglh = loglh;
       LOG_PROGRESS(old_loglh) << (spr_params.thorough ? "SLOW" : "FAST") <<
@@ -595,12 +526,6 @@
           LOG_DEBUG << "KH multiple-testing epsilon = " << epsilon << endl;
           impr = ((loglh - old_loglh > epsilon) && (p_value < 1));
 
-<<<<<<< HEAD
-=======
-          *(spr_params.increasing_moves) = 0;
-          *(spr_params.total_moves) = 0;
-          
->>>>>>> 4550754c
         } else {
 
           epsilon = _criterion->get_epsilon(ParallelContext::group_id());
@@ -625,11 +550,7 @@
     slow_spr_radius = difficulty >= 0. ? 
         min(adaptive_radius(difficulty),7) : 10;
     
-<<<<<<< HEAD
     if(difficulty >= 0. && _topology_opt_method == TopologyOptMethod::fast)
-=======
-    if(_topology_opt_method == TopologyOptMethod::fast)
->>>>>>> 4550754c
       slow_spr_radius = adaptive_radius(difficulty);
     
     // in case the user has specified their own values
@@ -637,62 +558,43 @@
       slow_spr_radius =_spr_radius;
 
     slow_spr_radius = min(slow_spr_radius, radius_limit);
-<<<<<<< HEAD
     
     /* init slow SPRs */
     spr_params.thorough = 1;
     spr_params.radius_min = 1;
-=======
-    slow_spr_limit = min(2*slow_spr_radius, radius_limit);
-
-    /* init slow SPRs */
-    spr_params.thorough = 1;
->>>>>>> 4550754c
     spr_params.radius_max = slow_spr_radius;
     spr_params.reset_cutoff_info(loglh, _topology_opt_method == TopologyOptMethod::adaptive);
     iter = 0;
   }
 
   bool repeat = true;
-<<<<<<< HEAD
   int slow_spr_limit = min(2*slow_spr_radius, radius_limit);
+  double old_loglh_kh = 0;
   
   if (do_step(CheckpointStep::slowSPR))
   {
-    // NNI used only in fast mode
-=======
-  double old_loglh_kh = 0;
-  
-  if (do_step(CheckpointStep::slowSPR))
-  {
->>>>>>> 4550754c
     if(iter == 0 && _topology_opt_method == TopologyOptMethod::fast)
       nni(treeinfo, nni_params, loglh);
 
     do
     {
-<<<<<<< HEAD
       epsilon = _lh_epsilon;
-=======
-      epsilon = _lh_epsilon ;
->>>>>>> 4550754c
-
-      cm.update_and_write(treeinfo);
+
+      if(_topology_opt_method == TopologyOptMethod::adaptive && use_kh_test)
+      {
+        if(spr_params.radius_min == 1)
+          cm.update_and_write(treeinfo);
+      }
+      else
+        cm.update_and_write(treeinfo);
+      
       ++iter;
       old_loglh = loglh;
 
-<<<<<<< HEAD
-      if(use_kh_test)
-      {
-        _criterion->compute_loglh(treeinfo, persite_lnl, true);
-=======
-      //if(use_kh_test) _criterion->compute_loglh(treeinfo, persite_lnl, true);
-      
       if(use_kh_test && spr_params.radius_min == 1)
       {
         _criterion->compute_loglh(treeinfo, persite_lnl, true);
         old_loglh_kh = loglh;
->>>>>>> 4550754c
         
         if(spr_params.increasing_moves)
         {
@@ -700,10 +602,6 @@
           *(spr_params.total_moves) = 0;
         }
       }
-<<<<<<< HEAD
-=======
-     
->>>>>>> 4550754c
 
       LOG_PROGRESS(old_loglh) << (spr_params.thorough ? "SLOW" : "FAST") <<
           " spr round " << iter << " (radius: " << spr_params.radius_max << ")" << endl;
@@ -727,32 +625,18 @@
           
           double p_value = _criterion->get_pvalue(ParallelContext::group_id());
           epsilon = _criterion->get_epsilon(ParallelContext::group_id()); 
-<<<<<<< HEAD
-          LOG_DEBUG << "KH multiple-testing epsilon = " << epsilon << endl;
-          impr = ((loglh - old_loglh > epsilon) && (p_value < 1));
-=======
-          //LOG_PROGRESS(loglh) << "KH multiple-testing epsilon = " << epsilon << endl;
           LOG_DEBUG << "KH multiple-testing epsilon = " << epsilon << endl;
           impr = ((loglh - old_loglh_kh > epsilon) && (p_value < 1));
 
-          *(spr_params.increasing_moves) = 0;
-          *(spr_params.total_moves) = 0;
->>>>>>> 4550754c
-
         } else {
 
           epsilon = _criterion->get_epsilon(ParallelContext::group_id());
           LOG_DEBUG << "KH criterion epsilon = " << epsilon << endl;
-<<<<<<< HEAD
-          impr = (loglh - old_loglh > epsilon);
-=======
           impr = (loglh - old_loglh_kh > epsilon);
->>>>>>> 4550754c
         }
       } else {
 
         impr = (loglh - old_loglh > epsilon);
-<<<<<<< HEAD
       
       }
 
@@ -773,26 +657,6 @@
       }
       else
       {
-=======
-      }
-
-      if(_topology_opt_method == TopologyOptMethod::adaptive){
-        if (impr)
-        {
-          spr_params.radius_min = 1;
-          spr_params.radius_max = slow_spr_radius;
-          repeat = true;
-        }
-        else
-        {
-          spr_params.radius_min += slow_spr_radius;
-          spr_params.radius_max += slow_spr_radius;
-          repeat = spr_params.radius_max <= slow_spr_limit ? true : false;
-        }
-      }
-      else
-      {
->>>>>>> 4550754c
         repeat = impr;
       }
     }
