--- conflicted
+++ resolved
@@ -85,19 +85,14 @@
   {"diff_pred_trees",    required_argument, 0, 0},   /*  60 */
   {"nni-tolerance",      required_argument, 0, 0 },  /*  61 */
   {"nni-epsilon",        required_argument, 0, 0 },  /*  62 */
-<<<<<<< HEAD
-  {"stopping-criterion", required_argument, 0, 0 },  /*  63 */
-=======
-
   {"pythia",             optional_argument, 0, 0 },  /*  63 */
   {"pt",                 optional_argument, 0, 0 },  /*  64 */
-
   {"sh",                 optional_argument, 0, 0 },  /*  65 */
   {"sh-reps",            required_argument, 0, 0 },  /*  66 */
   {"sh-epsilon",         required_argument, 0, 0 },  /*  67 */
   {"opt-topology",       required_argument, 0, 0 },  /*  68 */
-
->>>>>>> c43144a8
+  {"stopping-criterion", required_argument, 0, 0 },  /*  69 */
+
   { 0, 0, 0, 0 }
 };
 
@@ -317,9 +312,7 @@
   opts.nni_epsilon = DEF_LH_EPSILON;
 
   /* Stopping criteria */
-  opts.stopping_rule = 3; // by default, we use the KH-multiple testing as a stopping rule
-  opts.modified_version = false;
-  opts.count_spr_moves = true;
+  opts.stopping_rule = StoppingRule::kh_mult; // by default, we use the KH-multiple testing as a stopping rule
 
   /* default: SH parameters */
   opts.num_sh_reps = 1000;
@@ -482,14 +475,8 @@
           opts.use_tip_inner = false;
           opts.use_repeats = false;
           opts.use_pythia = false;
-<<<<<<< HEAD
-          opts.use_adaptive_search = false;
-          opts.stopping_rule = -1;
-          opts.modified_version = false;
-          opts.count_spr_moves = true;
-=======
+          opts.stopping_rule = StoppingRule::none;
           use_adaptive_search = false;
->>>>>>> c43144a8
         }
         else
           opts.use_prob_msa = false;
@@ -877,11 +864,7 @@
               opts.use_par_pars = true;
             else if (eopt == "pars-seq")
               opts.use_par_pars = false;
-            else if (eopt == "simplified-on"){
-              opts.modified_version = true;
-              opts.stopping_rule = -1;
-              opts.count_spr_moves = false;
-            } else if (eopt == "pythia-on")
+            else if (eopt == "pythia-on")
               opts.use_pythia = true;
             else if (eopt == "pythia-off")
               opts.use_pythia = false;
@@ -892,14 +875,8 @@
               opts.use_bs_pars = false;
               opts.use_par_pars = false;
               opts.use_pythia = false;
-<<<<<<< HEAD
-              opts.use_adaptive_search = false;
-              opts.stopping_rule = -1;
-              opts.modified_version = false;
-              opts.count_spr_moves = false;
-=======
+              opts.stopping_rule = StoppingRule::none;
               opts.topology_opt_method = TopologyOptMethod::classic;
->>>>>>> c43144a8
               if (!lh_epsilon_set)
                 opts.lh_epsilon = DEF_LH_EPSILON_V11;
               opts.lh_epsilon_brlen_triplet = DEF_LH_EPSILON_V11;
@@ -1086,32 +1063,6 @@
                                             ", please provide a positive real number!\n");
         }
         break;
-<<<<<<< HEAD
-      
-      case 63:
-        /* 0: rell, 1: no-rell, 2: kh*/
-        /* If the user specifies a stopping criterion, the algorithm uses a different heuristic */
-        opts.modified_version = true;
-        opts.count_spr_moves = false;
-        if (strcasecmp(optarg, "sn-rell") == 0) {
-          opts.stopping_rule = 0;
-        } else if (strcasecmp(optarg, "sn-normal") == 0) {
-          opts.stopping_rule = 1;
-        } else if (strcasecmp(optarg, "KH") == 0) {
-          opts.stopping_rule = 2;
-        } else if (strcasecmp(optarg, "KH-mult") == 0) {
-          opts.stopping_rule = 3;
-          opts.count_spr_moves = true;
-        } else {
-          throw InvalidOptionValueException("Invalid stopping criterion: " + string(optarg) +
-                                            ", please provide one of the following options: \n" +
-                                            "- sn-rell : Sampling Noise RELL apporach\n" +
-                                            "- sn-normal : Sampling Noise Normal apporach\n" + 
-                                            "- KH : KH test\n" +
-                                            "- KH-mult : KH test with multiple correction\n");
-        }
-        break;
-=======
 
       case 63: /* pythia: msa difficulty prediction */
         opts.command = Command::pythia;
@@ -1162,10 +1113,38 @@
           opts.topology_opt_method = TopologyOptMethod::rapidBS;
         else if (strcasecmp(optarg, "nni-round") == 0 || strcasecmp(optarg, "nni") == 0)
           opts.topology_opt_method = TopologyOptMethod::nniRound;
+        else if (strcasecmp(optarg, "simplified") == 0 || strcasecmp(optarg, "sRAxML-NG") == 0){
+          opts.topology_opt_method = TopologyOptMethod::simplified;
+          opts.stopping_rule = StoppingRule::none;
+          opts.use_pythia = false;
+        }
         else
           throw InvalidOptionValueException("Unknown topology optimization method: " + string(optarg));
         break;
->>>>>>> c43144a8
+      
+      case 69:
+        /* 0: rell, 1: no-rell, 2: kh*/
+        /* If the user specifies a stopping criterion, the algorithm uses a different heuristic */
+        if (strcasecmp(optarg, "sn-rell") == 0) {
+          opts.stopping_rule = StoppingRule::sn_rell;
+        } else if (strcasecmp(optarg, "sn-normal") == 0) {
+          opts.stopping_rule = StoppingRule::sn_normal;
+        } else if (strcasecmp(optarg, "KH") == 0) {
+          opts.stopping_rule = StoppingRule::kh;
+        } else if (strcasecmp(optarg, "KH-mult") == 0) {
+          opts.stopping_rule = StoppingRule::kh_mult;
+        } else if (strcasecmp(optarg, "off") == 0) {
+          opts.stopping_rule = StoppingRule::none;
+        } else {
+          throw InvalidOptionValueException("Invalid stopping criterion: " + string(optarg) +
+                                            ", please provide one of the following options: \n" +
+                                            "- sn-rell : Sampling Noise RELL apporach\n" +
+                                            "- sn-normal : Sampling Noise Normal apporach\n" + 
+                                            "- KH : KH test\n" +
+                                            "- KH-mult : KH test with multiple correction\n"  +
+                                            "- off : To turn off stopping rules\n");
+        }
+        break;
               
       default:
         throw  OptionException("Internal error in option parsing");
