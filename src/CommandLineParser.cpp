--- conflicted
+++ resolved
@@ -91,11 +91,8 @@
   {"sh-reps",            required_argument, 0, 0 },  /*  66 */
   {"sh-epsilon",         required_argument, 0, 0 },  /*  67 */
   {"opt-topology",       required_argument, 0, 0 },  /*  68 */
-<<<<<<< HEAD
   {"stopping-criterion", required_argument, 0, 0 },  /*  69 */
-=======
-  {"ebg",                no_argument, 0, 0 },        /*  69 */
->>>>>>> d6b6025b
+  {"ebg",                no_argument, 0, 0 },        /*  70 */
 
   { 0, 0, 0, 0 }
 };
@@ -1278,8 +1275,6 @@
         else
           throw InvalidOptionValueException("Unknown topology optimization method: " + string(optarg));
         break;
-<<<<<<< HEAD
-      
       case 69: /* Stopping criterion */
         if (strcasecmp(optarg, "sn-rell") == 0) {
           opts.stopping_rule = StoppingRule::sn_rell;
@@ -1301,9 +1296,7 @@
                                             "- off : To turn off stopping rules\n");
         }
         break;
-              
-=======
-      case 69: /* ebg: use educated bootstrap guesser to estimate branch support */
+      case 70: /* ebg: use educated bootstrap guesser to estimate branch support */
         opts.command = Command::all;
         opts.bs_metrics.clear();
         opts.bs_metrics.insert(BranchSupportMetric::ebg);
@@ -1311,7 +1304,6 @@
         opts.use_pythia = false;
         num_commands++;
         break;
->>>>>>> d6b6025b
       default:
         throw  OptionException("Internal error in option parsing");
     }
