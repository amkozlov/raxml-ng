#include "CommandLineParser.hpp"
#include "version.h"

#include <getopt.h>

#ifdef _RAXML_PTHREADS
#include <thread>
#endif

using namespace std;

static struct option long_options[] =
{
  {"help",               no_argument,       0, 0 },  /*  0 */
  {"version",            no_argument,       0, 0 },  /*  1 */
  {"evaluate",           no_argument,       0, 0 },  /*  2 */
  {"search",             no_argument,       0, 0 },  /*  3 */

  {"msa",                required_argument, 0, 0 },  /*  4 */
  {"tree",               required_argument, 0, 0 },  /*  5 */
  {"prefix",             required_argument, 0, 0 },  /*  6 */
  {"model",              required_argument, 0, 0 },  /*  7 */
  {"data-type",          required_argument, 0, 0 },  /*  8 */

  {"opt-model",          required_argument, 0, 0 },  /*  9 */
  {"opt-branches",       required_argument, 0, 0 },  /*  10 */
  {"prob-msa",           required_argument, 0, 0 },  /*  11 */
  {"pat-comp",           required_argument, 0, 0 },  /*  12 */
  {"tip-inner",          required_argument, 0, 0 },  /*  13 */
  {"brlen",              required_argument, 0, 0 },  /*  14 */
  {"spr-radius",         required_argument, 0, 0 },  /*  15 */
  {"spr-cutoff",         required_argument, 0, 0 },  /*  16 */
  {"lh-epsilon",         required_argument, 0, 0 },  /*  17 */

  {"seed",               required_argument, 0, 0 },  /*  18 */
  {"threads",            required_argument, 0, 0 },  /*  19 */
  {"simd",               required_argument, 0, 0 },  /*  20 */

  {"msa-format",         required_argument, 0, 0 },  /*  21 */
  {"rate-scalers",       required_argument, 0, 0 },  /*  22 */
  {"log",                required_argument, 0, 0 },  /*  23 */

  {"bootstrap",          no_argument,       0, 0 },  /*  24 */
  {"all",                no_argument,       0, 0 },  /*  25 */
  {"bs-trees",           required_argument, 0, 0 },  /*  26 */
  {"redo",               no_argument,       0, 0 },  /*  27 */
  {"force",              optional_argument, 0, 0 },  /*  28 */

  {"site-repeats",       required_argument, 0, 0 },  /*  29 */
  {"support",            no_argument,       0, 0 },  /*  30 */
  {"terrace",            no_argument,       0, 0 },  /*  31 */
  {"terrace-maxsize",    required_argument, 0, 0 },  /*  32 */
  {"check",              no_argument,       0, 0 },  /*  33 */
  {"parse",              no_argument,       0, 0 },  /*  34 */

  {"blopt",              required_argument, 0, 0 },  /*  35 */
  {"blmin",              required_argument, 0, 0 },  /*  36 */
  {"blmax",              required_argument, 0, 0 },  /*  37 */

  {"tree-constraint",    required_argument, 0, 0 },  /*  38 */
  {"nofiles",            optional_argument, 0, 0 },  /*  39 */
  {"start",              no_argument,       0, 0 },  /*  40 */
  {"loglh",              no_argument,       0, 0 },  /*  41 */
  {"precision",          required_argument, 0, 0 },  /*  42 */
  {"outgroup",           required_argument, 0, 0 },  /*  43 */

  {"bs-cutoff",          required_argument, 0, 0 },  /*  44 */
  {"bsconverge",         no_argument,       0, 0 },  /*  45 */
  {"extra",              required_argument, 0, 0 },  /*  46 */
  {"bs-metric",          required_argument, 0, 0 },  /*  47 */

  {"search1",            no_argument, 0, 0 },        /*  48 */
  {"bsmsa",              no_argument, 0, 0 },        /*  49 */
  {"rfdist",             optional_argument, 0, 0 },  /*  50 */
  {"rf",                 optional_argument, 0, 0 },  /*  51 */
  {"consense",           optional_argument, 0, 0 },  /*  52 */
  {"ancestral",          optional_argument, 0, 0 },  /*  53 */

  {"workers",            required_argument, 0, 0 },  /*  54 */
  {"sitelh",             no_argument, 0, 0 },        /*  55 */
  {"site-weights",       required_argument, 0, 0 },  /*  56 */
  {"bs-write-msa",       no_argument, 0, 0 },        /*  57 */
  {"lh-epsilon-triplet", required_argument, 0, 0 },  /* 58 */
  {"adaptive",           optional_argument, 0, 0 },  /*  59 */
  {"diff_pred_trees",    required_argument, 0, 0},   /*  60 */
  {"nni-tolerance",      required_argument, 0, 0 },  /*  61 */
  {"nni-epsilon",        required_argument, 0, 0 },  /*  62 */
  {"pythia",             optional_argument, 0, 0 },  /*  63 */
  {"pt",                 optional_argument, 0, 0 },  /*  64 */
  {"sh",                 optional_argument, 0, 0 },  /*  65 */
  {"sh-reps",            required_argument, 0, 0 },  /*  66 */
  {"sh-epsilon",         required_argument, 0, 0 },  /*  67 */
  {"opt-topology",       required_argument, 0, 0 },  /*  68 */
  {"stopping-criterion", required_argument, 0, 0 },  /*  69 */
<<<<<<< HEAD
  {"ebg",                no_argument, 0, 0 },        /*  70 */

=======
  {"fast",               no_argument,       0, 0 },  /*  70 */
>>>>>>> 407ff6fc
  { 0, 0, 0, 0 }
};

static std::string get_cmdline(int argc, char** argv)
{
  ostringstream s;
  for (int i = 0; i < argc; ++i)
    s << argv[i] << (i < argc-1 ? " " : "");
  return s.str();
}

void CommandLineParser::check_options(Options &opts)
{
  /* check for mandatory options for each command */
  if (opts.command == Command::evaluate || opts.command == Command::search ||
      opts.command == Command::bootstrap || opts.command == Command::all ||
      opts.command == Command::terrace || opts.command == Command::check ||
      opts.command == Command::parse || opts.command == Command::start ||
      opts.command == Command::ancestral)
  {
    if (opts.msa_file.empty())
      throw OptionException("You must specify a multiple alignment file with --msa switch");
  }

  if (opts.command == Command::evaluate || opts.command == Command::support ||
      opts.command == Command::terrace || opts.command == Command::rfdist ||
      opts.command == Command::sitelh || opts.command == Command::ancestral ||
      opts.command == Command::consense)
  {
    if (opts.tree_file.empty() && opts.start_trees.count(StartingTree::user))
      throw OptionException("Please provide a valid Newick file as an argument of --tree option.");
  }

  if (opts.command == Command::start && !opts.tree_file.empty())
  {
    throw OptionException("You specified a user starting tree) for the starting tree generation "
        "command, which does not make any sense!\n"
        "Please choose whether you want to generate parsimony or random starting trees!");
  }

  if (opts.command == Command::support)
  {
    /* only FBP, TBE and IC1/ICA are allowed in support mapping mode; other values are ignored */
    opts.bs_metrics.erase(BranchSupportMetric::rbs);
    opts.bs_metrics.erase(BranchSupportMetric::ps);
    opts.bs_metrics.erase(BranchSupportMetric::pbs);
    opts.bs_metrics.erase(BranchSupportMetric::ebg);
    opts.bs_metrics.erase(BranchSupportMetric::sh_alrt);
    if (opts.bs_metrics.empty())
      opts.bs_metrics.insert(BranchSupportMetric::fbp);
  }

  if (opts.command == Command::support || opts.command == Command::bsconverge)
  {
    if (opts.outfile_names.bootstrap_trees.empty())
    {
      throw OptionException("You must specify a Newick file with replicate trees, e.g., "
          "--bs-trees bootstrap.nw");
    }
  }

  if (opts.command == Command::support || opts.command == Command::rfdist ||
      opts.command == Command::consense)
  {
    assert(!opts.tree_file.empty() || !opts.outfile_names.bootstrap_trees.empty());

    if (opts.outfile_prefix.empty())
    {
      opts.outfile_prefix = !opts.tree_file.empty() ? opts.tree_file :
                                                      opts.outfile_names.bootstrap_trees;
    }
  }

  if (opts.command == Command::bsconverge)
  {
    assert(!opts.outfile_names.bootstrap_trees.empty());

    if (opts.bootstop_criterion == BootstopCriterion::none)
      opts.bootstop_criterion = BootstopCriterion::autoMRE;

    if (opts.outfile_prefix.empty())
      opts.outfile_prefix = opts.outfile_names.bootstrap_trees;
  }

  if (opts.command == Command::bsmsa)
  {
    if (!opts.num_bootstraps)
    {
      throw OptionException("You must specify the desired number of replicate MSAs, e.g., "
          "--bs-trees 100");
    }
  }

  if (opts.num_bootstraps > 0 && opts.command != Command::bsmsa &&
      opts.command != Command::bootstrap && opts.command != Command::all)
  {
    throw OptionException("You specified the number of bootstrap replicates with --bs-trees option, "
        "but the current command does not perform bootstrapping.\n"
        "Did you forget --all option?");
  }
    
  if (opts.write_bs_msa && opts.command != Command::bsmsa &&
      opts.command != Command::bootstrap && opts.command != Command::all)
  {
    throw OptionException("You specified to write out boostrap alignments with --bs-write-msa option, "
      "but the current command does not perform bootstrapping.\n"
      "Did you forget --all option?");
  }

  if (opts.simd_arch > sysutil_simd_autodetect())
  {
    if (opts.force_mode)
      corax_hardware_ignore();
    else
    {
      throw OptionException("Cannot detect " + opts.simd_arch_name() +
                            " instruction set on your system. If you are absolutely sure "
                            "it is supported, please use --force option to disable this check.");
    }
  }
}

void CommandLineParser::compute_num_searches(Options &opts)
{
  if (opts.command == Command::search || opts.command == Command::all ||
      opts.command == Command::evaluate || opts.command == Command::start ||
      opts.command == Command::ancestral || opts.command == Command::sitelh)
  {
    assert(!opts.start_trees.empty());

    auto def_tree_count = 10;
    for (auto& it: opts.start_trees)
    {
      if (it.first == StartingTree::user)
        it.second = 1;
      else if (it.first == StartingTree::adaptive)
        it.second = 0;
      else
        it.second = it.second != RAXML_UINT32_NONE ? it.second : def_tree_count;
    }

    for (const auto& it: opts.start_trees)
      opts.num_searches += it.second;
  }
  else if (opts.command == Command::parse || opts.command == Command::check)
  {
    /* ignore random and parsimony starting trees in check/parse mode */
    opts.start_trees.clear();
    if (!opts.tree_file.empty())
      opts.num_searches = opts.start_trees[StartingTree::user] = 1;
  }
}

void CommandLineParser::parse_start_trees(Options &opts, const string& arg)
{
  auto start_trees = split_string(arg, ',');
  char strarg[11];
  for (const auto& st_tree: start_trees)
  {
    StartingTree st_tree_type;
    unsigned int num_searches = RAXML_UINT32_NONE;
    if (st_tree == "rand" || st_tree == "random" ||
        sscanf(st_tree.c_str(), "rand{%u}", &num_searches) == 1 ||
        sscanf(st_tree.c_str(), "random{%u}", &num_searches) == 1)
    {
      st_tree_type = StartingTree::random;
    }
    else if (st_tree ==  "pars" || st_tree == "parsimony" ||
        sscanf(st_tree.c_str(), "pars{%u}", &num_searches) == 1 ||
        sscanf(st_tree.c_str(), "parsimony{%u}", &num_searches) == 1)
    {
      st_tree_type = StartingTree::parsimony;
    }
    else if (st_tree ==  "auto" || st_tree == "adaptive")
    {
      st_tree_type = StartingTree::adaptive;
    }
    else if (sscanf(st_tree.c_str(), "cons:%10s", strarg) == 1)
    {
      parse_consense_cutoff(opts, strarg);
      st_tree_type = StartingTree::consensus;
    }
    else
    {
      opts.tree_file += (opts.tree_file.empty() ? "" : ",") + st_tree;
      st_tree_type = StartingTree::user;
    }
    if (num_searches == 0)
      throw InvalidOptionValueException("Number of starting trees must be positive!");
    if (!opts.start_trees.count(st_tree_type) || num_searches != RAXML_UINT32_NONE)
      opts.start_trees[st_tree_type] = num_searches;
  }
}

void CommandLineParser::parse_bs_trees(Options &opts, const string& arg)
{
  if (sysutil_file_exists(arg) && !sysutil_isnumber(arg))
  {
    opts.outfile_names.bootstrap_trees = arg;
  }
  else
  {
    string optstr = arg;
    std::transform(optstr.begin(), optstr.end(), optstr.begin(), ::tolower);
    auto metrics = split_string(optstr, ',');
    opts.bs_replicate_counts.clear();
    for (const auto& m: metrics)
    {
      unsigned int num;
      if (sscanf(m.c_str(), "fbp{%u}", &num) == 1)
      {
        opts.bs_replicate_counts[BranchSupportMetric::fbp] = num;
      }
      else if (sscanf(m.c_str(), "rbs{%u}", &num) == 1)
      {
        opts.bs_replicate_counts[BranchSupportMetric::rbs] = num;
      }
      else if (sscanf(m.c_str(), "tbe{%u}", &num) == 1)
      {
        opts.bs_replicate_counts[BranchSupportMetric::tbe] = num;
      }
      else if (sscanf(m.c_str(), "ebg{%u}", &num) == 1)
      {
        opts.bs_replicate_counts[BranchSupportMetric::ebg] = num;
      }
      else if (sscanf(m.c_str(), "ps{%u}", &num) == 1)
      {
        opts.bs_replicate_counts[BranchSupportMetric::ps] = num;
      }
      else if (sscanf(m.c_str(), "pbs{%u}", &num) == 1)
      {
        opts.bs_replicate_counts[BranchSupportMetric::pbs] = num;
      }
      else if (sscanf(m.c_str(), "sh{%u}", &num) == 1)
      {
        opts.bs_replicate_counts[BranchSupportMetric::sh_alrt] = num;
        opts.num_sh_reps = num;
      }
      else if (strncasecmp(m.c_str(), "autoMRE", 7) == 0)
      {
        opts.bootstop_criterion = BootstopCriterion::autoMRE;
        if (sscanf(m.c_str(), "automre{%u}", &opts.num_bootstraps) != 1)
          opts.num_bootstraps = 1000;
      }
      else if (sscanf(m.c_str(), "%u", &opts.num_bootstraps) != 1 || opts.num_bootstraps == 0)
      {
        throw InvalidOptionValueException("Invalid number of bootstrap replicates: " + string(arg));
      }
    }
  }

  if (opts.command == Command::bootstrap || opts.command == Command::all ||
      opts.command == Command::bsmsa)
  {
    // apply defaults
    for (auto m: opts.bs_metrics)
    {
      if (!opts.bs_replicate_counts.count(m))
      {
        if (opts.bs_metrics.size() == 1 && opts.num_bootstraps > 0)
          opts.bs_replicate_counts[m] = opts.num_bootstraps;
        else if (m == BranchSupportMetric::ebg)
        {
          opts.bs_replicate_counts[m] = RAXML_EBG_PBS_TREES_NUM;
        }
        else if (m == BranchSupportMetric::ps || m == BranchSupportMetric::pbs)
        {
          opts.bs_replicate_counts[m] = RAXML_PS_PBS_TREES_NUM;
        }
        else if (m == BranchSupportMetric::sh_alrt)
          opts.bs_replicate_counts[m] = opts.num_sh_reps ? opts.num_sh_reps : RAXML_SH_ALRT_REPS;
        else
        {
          if (opts.num_bootstraps)
            opts.bs_replicate_counts[m] = opts.num_bootstraps;
          else
            opts.bs_replicate_counts[m] = (opts.bootstop_criterion == BootstopCriterion::none) ? 100 : 1000;
        }
      }
    }
  }

  /* special case: EBG requires parsimony trees, so set default count for them */
  if (opts.bs_replicate_counts.count(BranchSupportMetric::ebg) &&
      !opts.bs_replicate_counts.count(BranchSupportMetric::ps))
  {
    opts.bs_replicate_counts[BranchSupportMetric::ps] = RAXML_EBG_PS_TREES_NUM;
  }

  if ((opts.command == Command::bootstrap || opts.command == Command::all) &&
      opts.num_bootstraps == 0)
  {
    opts.num_bootstraps = opts.num_bootstrap_ml_trees();
  }
}

void CommandLineParser::parse_consense_cutoff(Options &opts, const char* optarg)
{
  if (strcasecmp(optarg, "mr") == 0)
    opts.consense_cutoff = ConsenseCutoff::MR;
  else if (strcasecmp(optarg, "mre") == 0)
    opts.consense_cutoff = ConsenseCutoff::MRE;
  else if (strcasecmp(optarg, "strict") == 0)
    opts.consense_cutoff = ConsenseCutoff::strict;
  else if (sscanf(optarg, "%*[Mm]%*[Rr]%u", &opts.consense_cutoff) != 1 ||
           opts.consense_cutoff < 50 || opts.consense_cutoff > 100)
  {
    auto errmsg = "Invalid consensus type or threshold value: " +
                  string(optarg) + "\n" +
                  "Allowed values: MR, MRE, STRICT or MR<n>, where 50 <= n <= 100.";
    throw  InvalidOptionValueException(errmsg);
  }
}

void CommandLineParser::parse_options(int argc, char** argv, Options &opts)
{

  opts.cmdline = get_cmdline(argc, argv);

  /* if no command specified, default to --adaptive (or --help if no args were given) */
  opts.command = (argc > 1) ? Command::search : Command::help;
  opts.start_trees.clear();
  opts.random_seed = (long)time(NULL);

  /* compress alignment patterns by default */
  opts.use_pattern_compression = true;

  /* do not use tip-inner case optimization by default */
  opts.use_tip_inner = false;
  /* use site repeats */
  opts.use_repeats = true;

  /* do not use per-rate-category CLV scalers */
  opts.use_rate_scalers = false;

  /* use probabilistic MSA _if available_ (e.g. CATG file was provided) */
  opts.use_prob_msa = true;

  /* use RBA partial loading whenever appropriate/possible */
  opts.use_rba_partload = true;

  /* use new split-based constraint checking method -> slightly slower, but more reliable */
  opts.use_old_constraint = false;
  
  /* enable incremental CLV updates across pruned subtrees in SPR rounds */
  opts.use_spr_fastclv = true;

  /* optimize model and branch lengths */
  opts.optimize_model = true;
  opts.optimize_brlen = true;

  /* initialize LH epsilon with default value */
  opts.lh_epsilon = DEF_LH_EPSILON;
  opts.lh_epsilon_brlen_triplet = DEF_LH_EPSILON_BRLEN_TRIPLET;

  /* default: autodetect best SPR radius */
  opts.spr_radius = -1;
  opts.spr_cutoff = 1.0;

  /* default: nni parameters */
  opts.nni_tolerance = DEF_NNI_TOLERANCE;
  opts.nni_epsilon = DEF_NNI_BR_LEN_EPSILON;

  /* Stopping criteria */
  opts.stopping_rule = StoppingRule::kh; // by default, we use the KH-simple as a stopping rule

  /* default: SH parameters */
  opts.num_sh_reps = RAXML_SH_ALRT_REPS;
  opts.sh_epsilon = RAXML_SH_ALRT_EPSILON;

  /* bootstrapping / bootstopping */
  opts.bs_metrics.insert(BranchSupportMetric::fbp);
  opts.bootstop_criterion = BootstopCriterion::autoMRE;
  opts.bootstop_cutoff = RAXML_BOOTSTOP_CUTOFF;
  opts.bootstop_interval = RAXML_BOOTSTOP_INTERVAL;
  opts.bootstop_permutations = RAXML_BOOTSTOP_PERMUTES;

  /* default: linked branch lengths */
  opts.brlen_linkage = CORAX_BRLEN_SCALED;
  opts.brlen_min = RAXML_BRLEN_MIN;
  opts.brlen_max = RAXML_BRLEN_MAX;

  /* by default, autodetect optimal number of threads and workers for the dataset */
  opts.num_threads = 0;
  opts.num_workers = 0;

  /* Difficulty preditction num trees */
  opts.diff_pred_pars_trees = RAXML_CPYTHIA_TREES_NUM;

  bool use_adaptive_search = true;
  opts.topology_opt_method = TopologyOptMethod::adaptive;

  /* max #threads = # available CPU cores */
#if !defined(_RAXML_PTHREADS)
  opts.num_threads = 1;
#else
  if (ParallelContext::ranks_per_node() == 1)
    opts.num_threads_max = std::max(1u, sysutil_task_cpu_cores(true));
  else
    opts.num_threads_max = std::max(1u, (unsigned int) (sysutil_get_cpu_cores() / ParallelContext::ranks_per_node()));
#endif

#if defined(_RAXML_MPI)
  opts.thread_pinning = ParallelContext::ranks_per_node() == 1 ? true : false;
#else
  opts.thread_pinning = false;
#endif

  opts.model_file = "";
  opts.tree_file = "";

  // autodetect CPU instruction set and use respective SIMD kernels
  opts.simd_arch = sysutil_simd_autodetect();
  opts.load_balance_method = LoadBalancing::benoit;

  opts.num_searches = 0;
  opts.num_bootstraps = 0;
  opts.write_bs_msa = false;

  opts.force_mode = false;
  opts.safety_checks = SafetyCheck::all;

  opts.redo_mode = false;
  opts.nofiles_mode = false;

  opts.tbe_naive = false;

  int compat_ver = RAXML_INTVER;
  bool log_level_set = false;
  bool lh_epsilon_set = false;
  string optarg_tree = "";
  string optarg_bs_trees = "";

  int option_index = 0;
  int c;
  int num_commands = 0;

  /* getopt_long_only() uses this global variable to track progress;
   * need this re-initialization to make function re-enterable... */
  optind = 0;

  while ((c = getopt_long_only(argc, argv, "", long_options, &option_index)) == 0)
  {
    /* optional arguments in getopt() are broken, this hack is needed fix them... */
    if (!optarg
        && optind < argc // make sure optind is valid
        && long_options[option_index].has_arg == optional_argument // and has optional argument
        && NULL != argv[optind] // make sure it's not a null string
        && '\0' != argv[optind][0] // ... or an empty string
        && '-' != argv[optind][0] // ... or another option
       )
    {
      // update optind so the next getopt_long invocation skips argv[optind]
      optarg = argv[optind++];
    }

    switch (option_index)
    {
      case 0:
        opts.command = Command::help;
        num_commands++;
        break;

      case 1:
        opts.command = Command::version;
        num_commands++;
        break;

      case 2:
        opts.command = Command::evaluate;
        num_commands++;
        break;

      case 3:
        opts.command = Command::search;
        num_commands++;
        break;

      case 4: /* alignment file */
        opts.msa_file = optarg;
        break;

      case 5: /* starting tree */
        if (optarg_tree.empty())
          optarg_tree = strdup(optarg);
        break;

      case 6: /* set prefix for output files */
        opts.outfile_prefix = optarg;
        break;

      case 7:  /* model */
        opts.model_file = optarg;
        break;

      case 8:  /* data-type */
        if (strcasecmp(optarg, "dna") == 0)
          opts.data_type = DataType::dna;
        else if (strcasecmp(optarg, "aa") == 0)
          opts.data_type = DataType::protein;
        else if (strcasecmp(optarg, "binary") == 0 || strcasecmp(optarg, "bin") == 0)
          opts.data_type = DataType::binary;
        else if (strcasecmp(optarg, "diploid10") == 0)
          opts.data_type = DataType::genotype10;
        else if (strcasecmp(optarg, "multi") == 0)
          opts.data_type = DataType::multistate;
        else if (strcasecmp(optarg, "auto") == 0)
          opts.data_type = DataType::autodetect;
        else
          throw InvalidOptionValueException("Unknown data type: " + string(optarg));
        break;

      case 9: /* optimize model */
        opts.optimize_model = !optarg || (strcasecmp(optarg, "off") != 0);
        break;

      case 10: /* optimize branches */
        opts.optimize_brlen = !optarg || (strcasecmp(optarg, "off") != 0);
        break;

      case 11:  /* prob-msa = use probabilitic MSA */
        if (!optarg || (strcasecmp(optarg, "off") != 0))
        {
          opts.use_prob_msa = true;
          opts.use_pattern_compression = false;
          opts.use_tip_inner = false;
          opts.use_repeats = false;
          opts.use_pythia = false;
          opts.stopping_rule = StoppingRule::none;
          use_adaptive_search = false;
        }
        else
          opts.use_prob_msa = false;
        break;

      case 12: /* disable pattern compression */
        opts.use_pattern_compression = !optarg || (strcasecmp(optarg, "off") != 0);
        break;

      case 13: /* disable tip-inner optimization */
        opts.use_tip_inner = !optarg || (strcasecmp(optarg, "off") != 0);
        if (opts.use_tip_inner)
          opts.use_repeats = false;
        break;

      case 14: /* branch length linkage mode */
        if (strcasecmp(optarg, "scaled") == 0 || strcasecmp(optarg, "proportional") == 0)
          opts.brlen_linkage = CORAX_BRLEN_SCALED;
        else if (strcasecmp(optarg, "linked") == 0)
          opts.brlen_linkage = CORAX_BRLEN_LINKED;
        else if (strcasecmp(optarg, "unlinked") == 0)
          opts.brlen_linkage = CORAX_BRLEN_UNLINKED;
        else
          throw InvalidOptionValueException("Unknown branch linkage mode: " + string(optarg));
        break;

      case 15:  /* spr-radius = maximum radius for fast SPRs */
        if (sscanf(optarg, "%d", &opts.spr_radius) != 1 || opts.spr_radius <= 0)
        {
          throw InvalidOptionValueException("Invalid SPR radius: " + string(optarg) +
                                            ", please provide a positive integer!");
        }
        break;
      case 16:  /* spr-cutoff = relative LH cutoff to discard subtrees */
        if (strcasecmp(optarg, "off") == 0)
        {
          opts.spr_cutoff = 0.;
        }
        else if (sscanf(optarg, "%lf", &opts.spr_cutoff) != 1)
        {
          throw InvalidOptionValueException("Invalid SPR cutoff: " + string(optarg) +
                                            ", please provide a real number!");
        }
        break;

      case 17: /* LH epsilon */
        if(sscanf(optarg, "%lf", &opts.lh_epsilon) != 1 || opts.lh_epsilon < 0.)
          throw InvalidOptionValueException("Invalid LH epsilon parameter value: " +
                                            string(optarg) +
                                            ", please provide a positive real number.");
        lh_epsilon_set = true;
        opts.stopping_rule = StoppingRule::none;
        break;

      case 18: /* random seed */
        opts.random_seed = atol(optarg);
        break;

      case 19:  /* number of threads */
        if (strncasecmp(optarg, "auto", 4) == 0)
        {
          opts.num_threads = 0;
          sscanf(optarg, "auto{%u}", &opts.num_threads_max);
        }
        else if (sscanf(optarg, "%u", &opts.num_threads) != 1 || opts.num_threads == 0)
        {
          throw InvalidOptionValueException("Invalid number of threads: %s " + string(optarg) +
                                            ", please provide a positive integer number or `auto`!");
        }
        break;
      case 20: /* SIMD instruction set */
        if (strcasecmp(optarg, "none") == 0 || strcasecmp(optarg, "scalar") == 0)
        {
#ifdef HAVE_AUTOVEC
          throw InvalidOptionValueException("Non-vectorized kernels not available!\n"
              "Please recompile RAxML-NG in portable mode, or use '--simd native' for auto-vectorized kernels.");
#else
          opts.simd_arch = CORAX_ATTRIB_ARCH_CPU;
#endif
        }
        else if (strcasecmp(optarg, "native") == 0 || strcasecmp(optarg, "autovec") == 0)
        {
#ifdef HAVE_AUTOVEC
          opts.simd_arch = CORAX_ATTRIB_ARCH_CPU;
#else
          throw InvalidOptionValueException("Auto-vectorized kernels not available!\n"
              "Please recompile RAxML-NG in native mode, or use '--simd none' for non-vectorized kernels.");
#endif
        }
        else if (strcasecmp(optarg, "sse3") == 0 || strcasecmp(optarg, "sse") == 0)
        {
          opts.simd_arch = CORAX_ATTRIB_ARCH_SSE;
        }
        else if (strcasecmp(optarg, "avx") == 0)
        {
          opts.simd_arch = CORAX_ATTRIB_ARCH_AVX;
        }
        else if (strcasecmp(optarg, "avx2") == 0)
        {
          opts.simd_arch = CORAX_ATTRIB_ARCH_AVX2;
        }
        else if (strcasecmp(optarg, "auto") != 0)
        {
          throw InvalidOptionValueException("Unknown SIMD instruction set: " + string(optarg));
        }
        break;
      case 21: /* MSA file format */
        if (strcasecmp(optarg, "auto") == 0 )
        {
          opts.msa_format = FileFormat::autodetect;
        }
        else if (strcasecmp(optarg, "fasta") == 0)
        {
          opts.msa_format = FileFormat::fasta;
        }
        else if (strcasecmp(optarg, "fasta_longlabels") == 0)
        {
          opts.msa_format = FileFormat::fasta_longlabels;
        }
        else if (strcasecmp(optarg, "phylip") == 0)
        {
          opts.msa_format = FileFormat::phylip;
        }
        else if (strcasecmp(optarg, "vcf") == 0)
        {
          opts.msa_format = FileFormat::vcf;
        }
        else if (strcasecmp(optarg, "catg") == 0)
        {
          opts.msa_format = FileFormat::catg;
        }
        else if (strcasecmp(optarg, "binary") == 0)
        {
          opts.msa_format = FileFormat::binary;
        }
        else
        {
          throw InvalidOptionValueException("Unknown MSA file format: " + string(optarg));
        }
        break;
      case 22: /* enable per-rate scalers */
        opts.use_rate_scalers = !optarg || (strcasecmp(optarg, "off") != 0);
        break;
      case 23: /* log level */
        log_level_set = true;
        if (strcasecmp(optarg, "error") == 0 )
          opts.log_level = LogLevel::error;
        else if (strcasecmp(optarg, "warning") == 0)
          opts.log_level = LogLevel::warning;
        else if (strcasecmp(optarg, "result") == 0)
          opts.log_level = LogLevel::result;
        else if (strcasecmp(optarg, "info") == 0)
          opts.log_level = LogLevel::info;
        else if (strcasecmp(optarg, "progress") == 0)
          opts.log_level = LogLevel::progress;
        else if (strcasecmp(optarg, "verbose") == 0)
          opts.log_level = LogLevel::verbose;
        else if (strcasecmp(optarg, "debug") == 0)
          opts.log_level = LogLevel::debug;
        else
          throw InvalidOptionValueException("Unknown log level: " + string(optarg));
        break;
      case 24:
        opts.command = Command::bootstrap;
        num_commands++;
        break;
      case 25:
        opts.command = Command::all;
        /* quickfix: TBE-nature implementation requires traversal-based CLV IDs assignment! */
        opts.tbe_naive = true;
        num_commands++;
        break;
      case 26:  /* number of bootstrap replicates */
        opts.bootstop_criterion = BootstopCriterion::none;
        optarg_bs_trees = optarg;
        break;
      case 27:
        opts.redo_mode = true;
        break;
      case 28:
        opts.force_mode = true;
        if (!optarg || strlen(optarg) == 0)
        {
          opts.safety_checks = SafetyCheck::none;
        }
        else
        {
          try
          {
            opts.safety_checks.unset(optarg);
          }
          catch(runtime_error& e)
          {
            throw InvalidOptionValueException("Invalid --force option: " + string(optarg));
          }
        }
        break;
      case 29:  /* site repeats */
        if (!optarg || (strcasecmp(optarg, "off") != 0))
        {
          opts.use_repeats = true;
          opts.use_tip_inner = false;
        }
        else
          opts.use_repeats = false;
        break;
      case 30: /* support */
        opts.command = Command::support;
        num_commands++;
        break;
      case 31: /* terrace */
#ifdef _RAXML_TERRAPHAST
        opts.command = Command::terrace;
        opts.brlen_linkage = CORAX_BRLEN_UNLINKED;
        num_commands++;
#else
        throw  OptionException("Unsupported command: --terrace.\n"
            "Please build RAxML-NG with TERRAPHAST support.");
#endif
        break;
      case 32:  /* maximum number of terrace trees to output */
        if (sscanf(optarg, "%llu", &opts.terrace_maxsize) != 1 || opts.terrace_maxsize == 0)
        {
          throw InvalidOptionValueException("Invalid number of terrace trees to output: "
              + string(optarg) + ", please provide a positive integer number!");
        }
        break;
      case 33: /* check */
        opts.command = Command::check;
        num_commands++;
        break;
      case 34: /* parse */
        opts.command = Command::parse;
        num_commands++;
        break;
      case 35: /* branch length optimization method */
        if (strcasecmp(optarg, "nr_fast") == 0)
          opts.brlen_opt_method = CORAX_OPT_BLO_NEWTON_FAST;
        else if (strcasecmp(optarg, "nr_oldfast") == 0)
          opts.brlen_opt_method = CORAX_OPT_BLO_NEWTON_OLDFAST;
        else if (strcasecmp(optarg, "nr_safe") == 0)
          opts.brlen_opt_method = CORAX_OPT_BLO_NEWTON_SAFE;
        else if (strcasecmp(optarg, "nr_oldsafe") == 0)
          opts.brlen_opt_method = CORAX_OPT_BLO_NEWTON_OLDSAFE;
        else if (strcasecmp(optarg, "nr_fallback") == 0)
          opts.brlen_opt_method = CORAX_OPT_BLO_NEWTON_FALLBACK;
        else if (strcasecmp(optarg, "nr_global") == 0)
          opts.brlen_opt_method = CORAX_OPT_BLO_NEWTON_GLOBAL;
        else if (strcasecmp(optarg, "off") == 0 || strcasecmp(optarg, "none") == 0)
          opts.optimize_brlen = false;
        else
          throw InvalidOptionValueException("Unknown branch length optimization method: " + string(optarg));
        break;
      case 36: /* min brlen */
        if(sscanf(optarg, "%lf", &opts.brlen_min) != 1 || opts.brlen_min <= 0.)
        {
          throw InvalidOptionValueException("Invalid minimum branch length value: " +
                                            string(optarg) +
                                            ", please provide a positive real number.");
        }
        if (opts.precision.empty() && opts.brlen_min < 1.)
          opts.precision[LogElement::brlen] = ceil(-1 * log10(opts.brlen_min));
        break;
      case 37: /* max brlen */
        if(sscanf(optarg, "%lf", &opts.brlen_max) != 1 || opts.brlen_max <= 0.)
        {
          throw InvalidOptionValueException("Invalid maximum branch length value: " +
                                            string(optarg) +
                                            ", please provide a positive real number.");
        }
        break;
      case 38: /* constraint tree */
        opts.constraint_tree_file = optarg;
        break;
      case 39: /* no output files (only console output) */
        if (!optarg || strlen(optarg) == 0)
        {
          opts.nofiles_mode = true;
          opts.write_interim_results = false;
        }
        else
        {
          auto files = split_string(optarg, ',');
          for (const auto& f: files)
          {
            if (f == "interim")
              opts.write_interim_results = false;
            else
              throw InvalidOptionValueException("Invalid --nofiles option: " + f);
          }
        }
        break;
      case 40: /* start tree generation */
        opts.command = Command::start;
        num_commands++;
        break;
      case 41: /* compute tree logLH w/o optimization */
        opts.command = Command::evaluate;
        opts.optimize_model = false;
        opts.optimize_brlen = false;
        opts.nofiles_mode = true;
        opts.log_level = LogLevel::result;
        log_level_set = true;
        num_commands++;
        break;
      case 42:  /* precision */
        {
          unsigned int prec = 0;
          if (sscanf(optarg, "%u", &prec) != 1 || prec == 0)
          {
            throw InvalidOptionValueException("Invalid precision: " + string(optarg) +
                                              ", please provide a positive integer number!");
          }
          else
          {
            opts.precision.clear();
            opts.precision[LogElement::all] = prec;
          }
        }
        break;
      case 43:  /* outgroup */
        opts.outgroup_taxa = split_string(optarg, ',');
        if (opts.outgroup_taxa.empty())
        {
          throw InvalidOptionValueException("Invalid outgroup: %s " + string(optarg));
        }
        break;
      case 44: /* bootstopping cutoff */
        if(sscanf(optarg, "%lf", &opts.bootstop_cutoff) == 1 &&
           opts.bootstop_cutoff >= 0. && opts.bootstop_cutoff <= 1.0)
        {
          if (opts.bootstop_criterion == BootstopCriterion::none)
            opts.bootstop_criterion = BootstopCriterion::autoMRE;
        }
        else
        {
          throw InvalidOptionValueException("Invalid bootstopping cutoff value: " +
                                            string(optarg) +
                                            ", please provide a number between 0.0 and 1.0.");
        }
        break;
      case 45: /* bootstrap convergence test */
        opts.command = Command::bsconverge;
        num_commands++;
        if (opts.bootstop_criterion == BootstopCriterion::none)
          opts.bootstop_criterion = BootstopCriterion::autoMRE;
        break;
      case 46: /* extra options */
        {
          auto extra_opts = split_string(optarg, ',');
          for (auto& eopt: extra_opts)
          {
            if (eopt == "lb-naive")
              opts.load_balance_method = LoadBalancing::naive;
            else if (eopt == "lb-kassian")
              opts.load_balance_method = LoadBalancing::kassian;
            else if (eopt == "lb-benoit")
              opts.load_balance_method = LoadBalancing::benoit;
            else if (eopt == "thread-pin")
              opts.thread_pinning = true;
            else if (eopt == "thread-nopin")
              opts.thread_pinning = false;
            else if (eopt == "tbe-naive")
              opts.tbe_naive = true;
            else if (eopt == "tbe-nature")
              opts.tbe_naive = false;
            else if (eopt == "rba-nopartload")
              opts.use_rba_partload = false;
            else if (eopt == "energy-off")
              opts.use_energy_monitor = false;
            else if (eopt == "constraint-old")
              opts.use_old_constraint = true;
            else if (eopt == "constraint-new")
              opts.use_old_constraint = false;
            else if (eopt == "fastclv-on")
              opts.use_spr_fastclv = true;
            else if (eopt == "fastclv-off")
              opts.use_spr_fastclv = false;
            else if (eopt == "bs-start-pars")
              opts.use_bs_pars = true;
            else if (eopt == "bs-start-rand")
              opts.use_bs_pars = false;
            else if (eopt == "pars-par")
              opts.use_par_pars = true;
            else if (eopt == "pars-seq")
              opts.use_par_pars = false;
            else if (eopt == "pythia-on")
              opts.use_pythia = true;
            else if (eopt == "pythia-off")
              opts.use_pythia = false;
            else if (eopt == "compat-v11")
            {
              compat_ver = 110;
              opts.use_spr_fastclv = false;
              opts.use_bs_pars = false;
              opts.use_par_pars = false;
              opts.use_pythia = false;
              opts.stopping_rule = StoppingRule::none;
              opts.topology_opt_method = TopologyOptMethod::classic;
              if (!lh_epsilon_set)
                opts.lh_epsilon = DEF_LH_EPSILON_V11;
              opts.lh_epsilon_brlen_triplet = DEF_LH_EPSILON_V11;
            }
            else
              throw InvalidOptionValueException("Unknown extra option: " + string(eopt));
          }
        }
        break;

      case 47: /* branch support metric */
        {
          opts.bs_metrics.clear();
          auto methods = split_string(optarg, ',');
          for (const auto& m: methods)
          {
            if (strncasecmp(m.c_str(), "fbp", 3) == 0)
            {
              opts.bs_metrics.insert(BranchSupportMetric::fbp);
            }
            else if (strncasecmp(m.c_str(), "rbs", 3) == 0)
            {
              opts.bs_metrics.insert(BranchSupportMetric::rbs);
            }
            else if (strncasecmp(m.c_str(), "tbe", 3) == 0)
            {
              opts.bs_metrics.insert(BranchSupportMetric::tbe);
            }
            else if (strncasecmp(m.c_str(), "ebg", 3) == 0)
            {
              opts.bs_metrics.insert(BranchSupportMetric::ebg);
            }
            else if (strncasecmp(m.c_str(), "ps", 2) == 0)
            {
              opts.bs_metrics.insert(BranchSupportMetric::ps);
            }
            else if (strncasecmp(m.c_str(), "pbs", 3) == 0)
            {
              opts.bs_metrics.insert(BranchSupportMetric::pbs);
            }
            else if (strncasecmp(m.c_str(), "sh", 2) == 0 || strncasecmp(m.c_str(), "alrt", 4) == 0)
            {
              opts.bs_metrics.insert(BranchSupportMetric::sh_alrt);
            }
            else if (strncasecmp(m.c_str(), "ic1", 3) == 0)
            {
              opts.bs_metrics.insert(BranchSupportMetric::ic1);
            }
            else if (strncasecmp(m.c_str(), "ica", 3) == 0)
            {
              opts.bs_metrics.insert(BranchSupportMetric::ica);
            }
            else
            {
              throw InvalidOptionValueException("Unknown branch support metric: " + string(optarg));
            }
            if (opts.bs_metrics.count(BranchSupportMetric::fbp) && opts.bs_metrics.count(BranchSupportMetric::rbs))
            {
              throw OptionException("Invalid branch support metric: FBP and RBS can not be used together!");
            }
          }
        }
        break;

      case 48: /* search1: search from a single starting tree */
        opts.command = Command::search;
        optarg_tree = "default1";
        num_commands++;
        break;
      case 49: /* generate bootstrap replicate MSAs */
        opts.command = Command::bsmsa;
        opts.use_par_pars = false;
        num_commands++;
        break;

      case 50: /* compute RF distance */
        opts.command = Command::rfdist;
        num_commands++;
        if (optarg)
          optarg_tree = optarg;
        break;

      case 51: /* compute and print average RF distance w/o noise */
        opts.command = Command::rfdist;
        opts.nofiles_mode = true;
        opts.log_level = LogLevel::result;
        log_level_set = true;
        num_commands++;
        if (optarg)
          optarg_tree = optarg;
        break;

      case 52: /* build consensus tree */
        opts.command = Command::consense;
        num_commands++;
        if (optarg)
          parse_consense_cutoff(opts, optarg);
        else
          opts.consense_cutoff = ConsenseCutoff::MR;
        break;

      case 53: /* ancestral state reconstruction */
        opts.command = Command::ancestral;
        opts.use_pattern_compression = false;
        opts.use_repeats = false;
        opts.use_tip_inner = true;
        if (opts.precision.empty())
          opts.precision[LogElement::other] = 5;
        num_commands++;
        break;

      case 54:  /* number of workers (=parallel tree searches) */
        if (strncasecmp(optarg, "auto", 4) == 0)
        {
          opts.num_workers = 0;
          sscanf(optarg, "auto{%u}", &opts.num_workers_max);
        }
        else if (sscanf(optarg, "%u", &opts.num_workers) != 1 || opts.num_workers == 0)
        {
          throw InvalidOptionValueException("Invalid number of workers: " + string(optarg) +
                                            ", please provide a positive integer number or 'auto'!");
        }
        break;

      case 55: /* per-site log-likelihoods */
        opts.command = Command::sitelh;
        num_commands++;
        break;

      case 56: /* site weights */
        opts.weights_file = optarg;
        break;

      case 57: /* write bootstrap alignments*/
        opts.write_bs_msa = true;
        break;
      
      case 58: /* LH epsilon triplet */
        if(sscanf(optarg, "%lf", &opts.lh_epsilon_brlen_triplet) != 1 || opts.lh_epsilon_brlen_triplet < 0.)
          throw InvalidOptionValueException("Invalid triplet LH epsilon parameter value: " +
                                            string(optarg) +
                                            ", please provide a positive real number.");
        break;
      
      case 59: /* Adaptive RAxML-ng analysis with difficulty prediction */
        if (!optarg || (strcasecmp(optarg, "on") == 0))
        {
          use_adaptive_search = true;
          opts.use_pythia = true;
          opts.stopping_rule = StoppingRule::kh;
        }
        else if (strcasecmp(optarg, "start") == 0)
        {
          use_adaptive_search = false;
          opts.use_pythia = true;
          optarg_tree = "adaptive";
          opts.stopping_rule = StoppingRule::none;
        }
        else if (strcasecmp(optarg, "off") == 0)
        {
          use_adaptive_search = false;
          opts.use_pythia = false;
          opts.stopping_rule = StoppingRule::none;
        }
        else
        {
          throw InvalidOptionValueException("Invalid --adaptive  mode: " + string(optarg));
        }
        break;
      
      case 60: /* Number of parsimony trees in difficulty prediction */
        
        if (sscanf(optarg, "%d", &opts.diff_pred_pars_trees) != 1 || opts.diff_pred_pars_trees <= 0)
        {
          throw InvalidOptionValueException("Invalid number of parsimony trees for difficulty prediction: " + string(optarg) +
                                            ", please provide a positive integer!");
        }
        break;

      case 61: /* NNI tolerance */
        if(sscanf(optarg, "%lf", &opts.nni_tolerance) != 1 || opts.nni_tolerance <= 0.)
        {
          throw InvalidOptionValueException("Invalid NNI tolerance: " + string(optarg) +
                                            ", please provide a positive real number!\n");
        }
        break;
      
      case 62: /* NNI epsilon */
        if(sscanf(optarg, "%lf", &opts.nni_epsilon) != 1 || opts.nni_epsilon <= 0.)
        {
          throw InvalidOptionValueException("Invalid NNI epsilon  : " + string(optarg) +
                                            ", please provide a positive real number!\n");
        }
        break;

      case 63: /* pythia: msa difficulty prediction */
        opts.command = Command::pythia;
        num_commands++;
        break;

      case 64: /* pythia quiet */
        opts.command = Command::pythia;
        num_commands++;
        opts.nofiles_mode = true;
        opts.log_level = LogLevel::result;
        log_level_set = true;
        break;

      case 65: /* sh: compute SH-like ALRT branch supports for a given tree */
        opts.command = Command::all;
        opts.bs_metrics.clear();
        opts.bs_metrics.insert(BranchSupportMetric::sh_alrt);
        opts.topology_opt_method = TopologyOptMethod::nniRound;
        opts.use_pythia = false;
        num_commands++;
        /* fall through */
      case 66: /* number of SH replicates */
        if (optarg)
        {
          if (sscanf(optarg, "%u", &opts.num_sh_reps) != 1 || opts.num_sh_reps == 0)
          {
            throw InvalidOptionValueException("Invalid number of SH replicates: " + string(optarg) +
                ", please provide a positive integer number!");
          }
        }
        break;
      case 67: /* SH epsilon */
        if(sscanf(optarg, "%lf", &opts.sh_epsilon) != 1 || opts.sh_epsilon <= 0.)
        {
          throw InvalidOptionValueException("Invalid SH epsilon  : " + string(optarg) +
                                            ", please provide a positive real number!\n");
        }
        break;
      case 68: /* topology optimization method */
        if (strcasecmp(optarg, "off") == 0 || strcasecmp(optarg, "none") == 0)
          opts.topology_opt_method = TopologyOptMethod::none;
        else if (strcasecmp(optarg, "classic") == 0 || strcasecmp(optarg, "v1") == 0)
          opts.topology_opt_method = TopologyOptMethod::classic;
        else if (strcasecmp(optarg, "adaptive") == 0)
          opts.topology_opt_method = TopologyOptMethod::adaptive;
        else if (strcasecmp(optarg, "rapidbs") == 0 || strcasecmp(optarg, "rbs") == 0)
          opts.topology_opt_method = TopologyOptMethod::rapidBS;
        else if (strcasecmp(optarg, "nni-round") == 0 || strcasecmp(optarg, "nni") == 0)
          opts.topology_opt_method = TopologyOptMethod::nniRound;
        else if (strcasecmp(optarg, "simplified") == 0 || strcasecmp(optarg, "sRAxML-NG") == 0){
          opts.topology_opt_method = TopologyOptMethod::simplified;
          opts.stopping_rule = StoppingRule::none;
          opts.use_pythia = false;
        } else if (strcasecmp(optarg, "fast") == 0) {
          opts.topology_opt_method = TopologyOptMethod::fast;
          opts.stopping_rule = StoppingRule::kh_mult;
          opts.use_pythia = true;
        } 
        else
          throw InvalidOptionValueException("Unknown topology optimization method: " + string(optarg));
        break;
      case 69: /* Stopping criterion */
        if (strcasecmp(optarg, "sn-rell") == 0) {
          opts.stopping_rule = StoppingRule::sn_rell;
        } else if (strcasecmp(optarg, "sn-normal") == 0) {
          opts.stopping_rule = StoppingRule::sn_normal;
        } else if (strcasecmp(optarg, "KH") == 0) {
          opts.stopping_rule = StoppingRule::kh;
        } else if (strcasecmp(optarg, "KH-mult") == 0) {
          opts.stopping_rule = StoppingRule::kh_mult;
        } else if (strcasecmp(optarg, "off") == 0) {
          opts.stopping_rule = StoppingRule::none;
        } else {
          throw InvalidOptionValueException("Invalid stopping criterion: " + string(optarg) +
                                            ", please provide one of the following options: \n" +
                                            "- sn-rell : Sampling Noise RELL apporach\n" +
                                            "- sn-normal : Sampling Noise Normal apporach\n" + 
                                            "- KH : KH test\n" +
                                            "- KH-mult : KH test with multiple correction\n"  +
                                            "- off : To turn off stopping rules\n");
        }
        break;
<<<<<<< HEAD
      case 70: /* ebg: use educated bootstrap guesser to estimate branch support */
        opts.command = Command::all;
        opts.bs_metrics.clear();
        opts.bs_metrics.insert(BranchSupportMetric::ebg);
        opts.topology_opt_method = TopologyOptMethod::none;
        opts.use_pythia = false;
        num_commands++;
=======
      
      /* --fast (shortcut): equivalent to --opt-topology fast */
      case 70:
        opts.topology_opt_method = TopologyOptMethod::fast;
        opts.stopping_rule = StoppingRule::kh_mult;
        opts.use_pythia = true;
>>>>>>> 407ff6fc
        break;
      default:
        throw  OptionException("Internal error in option parsing");
    }
  }

  if (c != -1)
    exit(EXIT_FAILURE);

  /* if more than one independent command, fail */
  if (num_commands > 1)
    throw OptionException("More than one command specified");

  if (!use_adaptive_search && opts.topology_opt_method == TopologyOptMethod::adaptive)
    opts.topology_opt_method = TopologyOptMethod::classic;

  /* process start tree defaults */
  if (opts.command == Command::search || opts.command == Command::all ||
      opts.command == Command::start)
  {
    if (optarg_tree.empty())
    {
      if (use_adaptive_search)
        optarg_tree = "adaptive";
      else
        optarg_tree = opts.use_old_constraint ? "rand{20}" : RAXML_DEF_START_TREE;
    }
    else if (optarg_tree == "default1")
      optarg_tree = compat_ver < 120 ? RAXML_DEF_START_TREE1_V11 : RAXML_DEF_START_TREE1;
  }
  parse_start_trees(opts, optarg_tree);

  /* process LH epsilon defaults */
  if (opts.command == Command::search || opts.command == Command::bootstrap ||
      opts.command == Command::all)
  {
    if (!lh_epsilon_set)
      opts.lh_epsilon = compat_ver < 120 ? DEF_LH_EPSILON_V11 : DEF_LH_EPSILON;
  }
  else
  {
    /* Always use old lower LH epsilon (0.1) for commands without tree search (--evaluate etc.)! */
    if (!lh_epsilon_set)
      opts.lh_epsilon = DEF_LH_EPSILON_V11;
  }

  parse_bs_trees(opts, optarg_bs_trees);

  check_options(opts);

  compute_num_searches(opts); // FOR ADAPTIVE RAXML

  /* set default log output level  */
  if (!log_level_set)
  {
    opts.log_level = (opts.num_searches > 20 || opts.num_bootstraps > 1) ?
        LogLevel::info : LogLevel::progress;
  }

  /* set default  names for output files */
  opts.set_default_outfiles();
}

void CommandLineParser::print_help()
{
  cout << "Usage: raxml-ng [OPTIONS]\n";

  cout << "\n"
            "Commands (mutually exclusive):\n"
            "  --help                                     display help information\n"
            "  --version                                  display version information\n"
            "  --evaluate                                 evaluate the likelihood of a tree (with model+brlen optimization)\n"
            "  --search                                   ML tree search (default: 10 parsimony + 10 random starting trees)\n"
            "  --bootstrap                                bootstrapping (default: use bootstopping to auto-detect #replicates)\n"
            "  --all                                      all-in-one (ML search + bootstrapping)\n"
            "  --support                                  compute bipartition support for a given reference tree (e.g., best ML tree)\n"
            "                                             and a set of replicate trees (e.g., from a bootstrap analysis)\n"
            "  --bsconverge                               test for bootstrapping convergence using autoMRE criterion\n"
            "  --bsmsa                                    generate bootstrap replicate MSAs\n"
#ifdef _RAXML_TERRAPHAST
            "  --terrace                                  check whether a tree lies on a phylogenetic terrace \n"
#endif
            "  --check                                    check alignment correctness and remove empty columns/rows\n"
            "  --parse                                    parse alignment, compress patterns and create binary MSA file\n"
            "  --start                                    generate parsimony/random starting trees and exit\n"
            "  --rfdist                                   compute pair-wise Robinson-Foulds (RF) distances between trees\n"
            "  --consense [ STRICT | MR | MR<n> | MRE ]   build strict, majority-rule (MR) or extended MR (MRE) consensus tree (default: MR)\n"
            "                                             eg: --consense MR75 --tree bsrep.nw\n"
            "  --ancestral                                ancestral state reconstruction at all inner nodes\n"
            "  --sitelh                                   print per-site log-likelihood values\n"
            "  --pythia                                   compute and print Pythia MSA difficulty score\n"
            "\n"
            "Command shortcuts (mutually exclusive):\n"
            "  --search1                                  Alias for: --search --tree pars{1}\n"
            "  --loglh                                    Alias for: --evaluate --opt-model off --opt-branches off --nofiles --log result\n"
            "  --rf                                       Alias for: --rfdist --nofiles --log result\n"
            "  --pt                                       Alias for: --pythia --nofiles --log result\n"
            "  --sh [ REPS ]                              Alias for: --all --opt-topology nni --bs-metic sh [ --sh-reps REPS ]\n"
            "  --ebg                                      Alias for: --all --opt-topology off --bs-metic ebg\n"
            "\n"
            "Input and output options:\n"
            "  --tree            rand{N} | pars{N} |      starting tree: rand(om), pars(imony) or user-specified (newick file)\n"
            "                    FILE | auto              N = number of trees (default: auto-detect based on MSA difficulty)\n"
            "  --msa             FILE                     alignment file\n"
            "  --msa-format      VALUE                    alignment file format: FASTA, PHYLIP, CATG or AUTO-detect (default)\n"
            "  --data-type       VALUE                    data type: DNA, AA, BIN(ary) or AUTO-detect (default)\n"
            "  --tree-constraint FILE                     constraint tree\n"
            "  --prefix          STRING                   prefix for output files (default: MSA file name)\n"
            "  --log             VALUE                    log verbosity: ERROR,WARNING,RESULT,INFO,PROGRESS,DEBUG (default: PROGRESS)\n"
            "  --redo                                     overwrite existing result files and ignore checkpoints (default: OFF)\n"
            "  --nofiles                                  do not create any output files, print results to the terminal only\n"
            "  --precision       VALUE                    number of decimal places to print (default: 6)\n"
            "  --outgroup        o1,o2,..,oN              comma-separated list of outgroup taxon names (it's just a drawing option!)\n"
            "  --site-weights    FILE                     file with MSA column weights (positive integers only!)  \n"
            "\n"
            "General options:\n"
            "  --seed         VALUE                       seed for pseudo-random number generator (default: current time)\n"
            "  --pat-comp     on | off                    alignment pattern compression (default: ON)\n"
            "  --tip-inner    on | off                    tip-inner case optimization (default: OFF)\n"
            "  --site-repeats on | off                    use site repeats optimization, 10%-60% faster than tip-inner (default: ON)\n" <<
            "  --threads      VALUE                       number of parallel threads to use (default: " << sysutil_get_cpu_cores() << ")\n" <<
            "  --workers      VALUE                       number of tree searches to run in parallel (default: 1)\n" <<
#ifdef HAVE_AUTOVEC
            "  --simd         native | sse3 | avx | avx2  "
#else
            "  --simd         none | sse3 | avx | avx2    "
#endif
                                                      << "vector instruction set to use (default: auto-detect).\n"
            "  --rate-scalers on | off                    use individual CLV scalers for each rate category (default: ON for >2000 taxa)\n"
            "  --force        [ <CHECKS> ]                disable safety checks (please think twice!)\n"
            "\n"
            "Model options:\n"
            "  --model        <name>+G[n]+<Freqs> | FILE  model specification OR partition file\n"
            "  --brlen        linked | scaled | unlinked  branch length linkage between partitions (default: scaled)\n"
            "  --blmin        VALUE                       minimum branch length (default: 1e-6)\n"
            "  --blmax        VALUE                       maximum branch length (default: 100)\n"
            "  --blopt        nr_fast    | nr_safe        branch length optimization method (default: nr_fast)\n"
            "                 nr_oldfast | nr_oldsafe     \n"
            "  --opt-model    on | off                    ML optimization of all model parameters (default: ON)\n"
            "  --opt-branches on | off                    ML optimization of all branch lengths (default: ON)\n"
            "  --prob-msa     on | off                    use probabilistic alignment (works with CATG and VCF)\n"
            "  --lh-epsilon   VALUE                       log-likelihood epsilon for optimization/tree search (default: 10)\n"
            "\n"
            "Topology search options:\n"
            "  --opt-topology        classic | adaptive   Topology optimization method (default: adaptive)\n"
            "                        nni | rbs | off      \n"
            "  --adaptive            [ on | off | start ] Adaptive ML tree search (start = starting trees only)\n"
            "  --spr-radius          VALUE                SPR re-insertion radius for fast iterations (default: AUTO)\n"
            "  --spr-cutoff          VALUE | off          relative LH cutoff for descending into subtrees (default: 1.0)\n"
            "  --lh-epsilon-triplet  VALUE                log-likelihood epsilon for branch length triplet optimization (default: 1000)\n"
            "\n"
            "Bootstrapping and branch support options:\n"
            "  --bs-trees     N | fbp{N1},sh{N2},...      number of bootstrap replicates N, can be global or per-metric (see below)\n"
            "  --bs-trees     autoMRE{N}                  use MRE-based bootstrap convergence criterion, up to N replicates (default: 1000)\n"
            "  --bs-trees     FILE                        Newick file containing set of bootstrap replicate trees (with --support)\n"
            "  --bs-cutoff    VALUE                       cutoff threshold for the MRE-based bootstopping criteria (default: 0.03)\n"
            "  --bs-metric    fbp | rbs |                 branch support metric: fbp = Felsenstein bootstrap (default), rbs = Rapid bootstrap\n"
            "                 ebg | tbe | sh              ebg = Educated bootstrap guesser, tbe = Transfer bootstrap estimate, sh = SH-like aLRT\n"
            "                 ps  | pbs |                 ps = Parsimony support, pbs = Parsimony bootstrap support\n"
            "                 ic1 | ica                   ic1 = Internode certainty (most prevalent), ica = Internode certainty (all)\n"
            "  --bs-write-msa on | off                    write all bootstrap alignments (default: OFF)\n"
            "\n"
            "SH-like test options:\n"
            "  --sh-reps      VALUE                       number of bootstrap replicates for SH-aLRT test (default: 1000)\n"
            "  --sh-epsilon   VALUE                       log-likelihood epsilon for SH-aLRT test (default: 0.1)\n";

  cout << "\n"
            "EXAMPLES:\n"
            "  1. Perform tree inference on DNA alignment \n"
            "     (10 random + 10 parsimony starting trees, general time-reversible model, ML estimate of substitution rates and\n"
            "      nucleotide frequencies, discrete GAMMA model of rate heterogeneity with 4 categories):\n"
            "\n"
            "     ./raxml-ng --msa testDNA.fa --model GTR+G\n"
            "\n";

  cout << "\n"
            "  2. Perform an all-in-one analysis (ML tree search + non-parametric bootstrap) \n"
            "     (10 randomized parsimony starting trees, fixed empirical substitution matrix (LG),\n"
            "      empirical aminoacid frequencies from alignment, 8 discrete GAMMA categories,\n"
            "      200 bootstrap replicates):\n"
            "\n"
            "     ./raxml-ng --all --msa testAA.fa --model LG+G8+F --tree pars{10} --bs-trees 200\n"
            "\n";

  cout << "\n"
            "  3. Optimize branch lengths and free model parameters on a fixed topology\n"
            "     (using multiple partitions with proportional branch lengths)\n"
            "\n"
            "     ./raxml-ng --evaluate --msa testAA.fa --model partitions.txt --tree test.tree --brlen scaled\n"
            "\n";

}
<|MERGE_RESOLUTION|>--- conflicted
+++ resolved
@@ -92,12 +92,8 @@
   {"sh-epsilon",         required_argument, 0, 0 },  /*  67 */
   {"opt-topology",       required_argument, 0, 0 },  /*  68 */
   {"stopping-criterion", required_argument, 0, 0 },  /*  69 */
-<<<<<<< HEAD
-  {"ebg",                no_argument, 0, 0 },        /*  70 */
-
-=======
-  {"fast",               no_argument,       0, 0 },  /*  70 */
->>>>>>> 407ff6fc
+  {"ebg",                no_argument,       0, 0 },  /*  70 */
+  {"fast",               no_argument,       0, 0 },  /*  71 */
   { 0, 0, 0, 0 }
 };
 
@@ -1304,7 +1300,7 @@
                                             "- off : To turn off stopping rules\n");
         }
         break;
-<<<<<<< HEAD
+      
       case 70: /* ebg: use educated bootstrap guesser to estimate branch support */
         opts.command = Command::all;
         opts.bs_metrics.clear();
@@ -1312,15 +1308,15 @@
         opts.topology_opt_method = TopologyOptMethod::none;
         opts.use_pythia = false;
         num_commands++;
-=======
+        break;
       
       /* --fast (shortcut): equivalent to --opt-topology fast */
-      case 70:
+      case 71:
         opts.topology_opt_method = TopologyOptMethod::fast;
         opts.stopping_rule = StoppingRule::kh_mult;
         opts.use_pythia = true;
->>>>>>> 407ff6fc
-        break;
+        break;
+      
       default:
         throw  OptionException("Internal error in option parsing");
     }
