#include "CommandLineParser.hpp"
#include "version.h"

#include <getopt.h>

#ifdef _RAXML_PTHREADS
#include <thread>
#endif

using namespace std;

static struct option long_options[] =
{
  {"help",               no_argument,       0, 0 },  /*  0 */
  {"version",            no_argument,       0, 0 },  /*  1 */
  {"evaluate",           no_argument,       0, 0 },  /*  2 */
  {"search",             no_argument,       0, 0 },  /*  3 */

  {"msa",                required_argument, 0, 0 },  /*  4 */
  {"tree",               required_argument, 0, 0 },  /*  5 */
  {"prefix",             required_argument, 0, 0 },  /*  6 */
  {"model",              required_argument, 0, 0 },  /*  7 */
  {"data-type",          required_argument, 0, 0 },  /*  8 */

  {"opt-model",          required_argument, 0, 0 },  /*  9 */
  {"opt-branches",       required_argument, 0, 0 },  /*  10 */
  {"prob-msa",           required_argument, 0, 0 },  /*  11 */
  {"pat-comp",           required_argument, 0, 0 },  /*  12 */
  {"tip-inner",          required_argument, 0, 0 },  /*  13 */
  {"brlen",              required_argument, 0, 0 },  /*  14 */
  {"spr-radius",         required_argument, 0, 0 },  /*  15 */
  {"spr-cutoff",         required_argument, 0, 0 },  /*  16 */
  {"lh-epsilon",         required_argument, 0, 0 },  /*  17 */

  {"seed",               required_argument, 0, 0 },  /*  18 */
  {"threads",            required_argument, 0, 0 },  /*  19 */
  {"simd",               required_argument, 0, 0 },  /*  20 */

  {"msa-format",         required_argument, 0, 0 },  /*  21 */
  {"rate-scalers",       required_argument, 0, 0 },  /*  22 */
  {"log",                required_argument, 0, 0 },  /*  23 */

  {"bootstrap",          no_argument,       0, 0 },  /*  24 */
  {"all",                no_argument,       0, 0 },  /*  25 */
  {"bs-trees",           required_argument, 0, 0 },  /*  26 */
  {"redo",               no_argument,       0, 0 },  /*  27 */
  {"force",              optional_argument, 0, 0 },  /*  28 */

  {"site-repeats",       required_argument, 0, 0 },  /*  29 */
  {"support",            no_argument,       0, 0 },  /*  30 */
  {"terrace",            no_argument,       0, 0 },  /*  31 */
  {"terrace-maxsize",    required_argument, 0, 0 },  /*  32 */
  {"check",              no_argument,       0, 0 },  /*  33 */
  {"parse",              no_argument,       0, 0 },  /*  34 */

  {"blopt",              required_argument, 0, 0 },  /*  35 */
  {"blmin",              required_argument, 0, 0 },  /*  36 */
  {"blmax",              required_argument, 0, 0 },  /*  37 */

  {"tree-constraint",    required_argument, 0, 0 },  /*  38 */
  {"nofiles",            optional_argument, 0, 0 },  /*  39 */
  {"start",              no_argument,       0, 0 },  /*  40 */
  {"loglh",              no_argument,       0, 0 },  /*  41 */
  {"precision",          required_argument, 0, 0 },  /*  42 */
  {"outgroup",           required_argument, 0, 0 },  /*  43 */

  {"bs-cutoff",          required_argument, 0, 0 },  /*  44 */
  {"bsconverge",         no_argument,       0, 0 },  /*  45 */
  {"extra",              required_argument, 0, 0 },  /*  46 */
  {"bs-metric",          required_argument, 0, 0 },  /*  47 */

  {"search1",            no_argument, 0, 0 },        /*  48 */
  {"bsmsa",              no_argument, 0, 0 },        /*  49 */
  {"rfdist",             optional_argument, 0, 0 },  /*  50 */
  {"rf",                 optional_argument, 0, 0 },  /*  51 */
  {"consense",           optional_argument, 0, 0 },  /*  52 */
  {"ancestral",          optional_argument, 0, 0 },  /*  53 */

  {"workers",            required_argument, 0, 0 },  /*  54 */
  {"sitelh",             no_argument, 0, 0 },        /*  55 */
  {"site-weights",       required_argument, 0, 0 },  /*  56 */
  {"bs-write-msa",       no_argument, 0, 0 },        /*  57 */
  {"lh-epsilon-triplet", required_argument, 0, 0 },  /* 58 */
  {"adaptive",           optional_argument, 0, 0 },  /*  59 */
  {"diff_pred_trees",    required_argument, 0, 0},   /*  60 */
  {"nni-tolerance",      required_argument, 0, 0 },  /*  61 */
  {"nni-epsilon",        required_argument, 0, 0 },  /*  62 */
  {"pythia",             optional_argument, 0, 0 },  /*  63 */
  {"pt",                 optional_argument, 0, 0 },  /*  64 */
  {"sh",                 optional_argument, 0, 0 },  /*  65 */
  {"sh-reps",            required_argument, 0, 0 },  /*  66 */
  {"sh-epsilon",         required_argument, 0, 0 },  /*  67 */
  {"opt-topology",       required_argument, 0, 0 },  /*  68 */
  {"stopping-criterion", required_argument, 0, 0 },  /*  69 */
<<<<<<< HEAD
  {"fast",               no_argument,       0, 0 },  /*  70 */
=======
  {"ebg",                no_argument, 0, 0 },        /*  70 */

>>>>>>> 4550754c
  { 0, 0, 0, 0 }
};

static std::string get_cmdline(int argc, char** argv)
{
  ostringstream s;
  for (int i = 0; i < argc; ++i)
    s << argv[i] << (i < argc-1 ? " " : "");
  return s.str();
}

void CommandLineParser::check_options(Options &opts)
{
  /* check for mandatory options for each command */
  if (opts.command == Command::evaluate || opts.command == Command::search ||
      opts.command == Command::bootstrap || opts.command == Command::all ||
      opts.command == Command::terrace || opts.command == Command::check ||
      opts.command == Command::parse || opts.command == Command::start ||
      opts.command == Command::ancestral)
  {
    if (opts.msa_file.empty())
      throw OptionException("You must specify a multiple alignment file with --msa switch");
  }

  if (opts.command == Command::evaluate || opts.command == Command::support ||
      opts.command == Command::terrace || opts.command == Command::rfdist ||
      opts.command == Command::sitelh || opts.command == Command::ancestral ||
      opts.command == Command::consense)
  {
    if (opts.tree_file.empty() && opts.start_trees.count(StartingTree::user))
      throw OptionException("Please provide a valid Newick file as an argument of --tree option.");
  }

  if (opts.command == Command::start && !opts.tree_file.empty())
  {
    throw OptionException("You specified a user starting tree) for the starting tree generation "
        "command, which does not make any sense!\n"
        "Please choose whether you want to generate parsimony or random starting trees!");
  }

  if (opts.command == Command::support)
  {
    /* only FBP, TBE and IC1/ICA are allowed in support mapping mode; other values are ignored */
    opts.bs_metrics.erase(BranchSupportMetric::rbs);
    opts.bs_metrics.erase(BranchSupportMetric::ps);
    opts.bs_metrics.erase(BranchSupportMetric::pbs);
    opts.bs_metrics.erase(BranchSupportMetric::ebg);
    opts.bs_metrics.erase(BranchSupportMetric::sh_alrt);
    if (opts.bs_metrics.empty())
      opts.bs_metrics.insert(BranchSupportMetric::fbp);
  }

  if (opts.command == Command::support || opts.command == Command::bsconverge)
  {
    if (opts.outfile_names.bootstrap_trees.empty())
    {
      throw OptionException("You must specify a Newick file with replicate trees, e.g., "
          "--bs-trees bootstrap.nw");
    }
  }

  if (opts.command == Command::support || opts.command == Command::rfdist ||
      opts.command == Command::consense)
  {
    assert(!opts.tree_file.empty() || !opts.outfile_names.bootstrap_trees.empty());

    if (opts.outfile_prefix.empty())
    {
      opts.outfile_prefix = !opts.tree_file.empty() ? opts.tree_file :
                                                      opts.outfile_names.bootstrap_trees;
    }
  }

  if (opts.command == Command::bsconverge)
  {
    assert(!opts.outfile_names.bootstrap_trees.empty());

    if (opts.bootstop_criterion == BootstopCriterion::none)
      opts.bootstop_criterion = BootstopCriterion::autoMRE;

    if (opts.outfile_prefix.empty())
      opts.outfile_prefix = opts.outfile_names.bootstrap_trees;
  }

  if (opts.command == Command::bsmsa)
  {
    if (!opts.num_bootstraps)
    {
      throw OptionException("You must specify the desired number of replicate MSAs, e.g., "
          "--bs-trees 100");
    }
  }

  if (opts.num_bootstraps > 0 && opts.command != Command::bsmsa &&
      opts.command != Command::bootstrap && opts.command != Command::all)
  {
    throw OptionException("You specified the number of bootstrap replicates with --bs-trees option, "
        "but the current command does not perform bootstrapping.\n"
        "Did you forget --all option?");
  }
    
  if (opts.write_bs_msa && opts.command != Command::bsmsa &&
      opts.command != Command::bootstrap && opts.command != Command::all)
  {
    throw OptionException("You specified to write out boostrap alignments with --bs-write-msa option, "
      "but the current command does not perform bootstrapping.\n"
      "Did you forget --all option?");
  }

  if (opts.simd_arch > sysutil_simd_autodetect())
  {
    if (opts.force_mode)
      corax_hardware_ignore();
    else
    {
      throw OptionException("Cannot detect " + opts.simd_arch_name() +
                            " instruction set on your system. If you are absolutely sure "
                            "it is supported, please use --force option to disable this check.");
    }
  }
}

void CommandLineParser::compute_num_searches(Options &opts)
{
  if (opts.command == Command::search || opts.command == Command::all ||
      opts.command == Command::evaluate || opts.command == Command::start ||
      opts.command == Command::ancestral || opts.command == Command::sitelh)
  {
    assert(!opts.start_trees.empty());

    auto def_tree_count = 10;
    for (auto& it: opts.start_trees)
    {
      if (it.first == StartingTree::user)
        it.second = 1;
      else if (it.first == StartingTree::adaptive)
        it.second = 0;
      else
        it.second = it.second != RAXML_UINT32_NONE ? it.second : def_tree_count;
    }

    for (const auto& it: opts.start_trees)
      opts.num_searches += it.second;
  }
  else if (opts.command == Command::parse || opts.command == Command::check)
  {
    /* ignore random and parsimony starting trees in check/parse mode */
    opts.start_trees.clear();
    if (!opts.tree_file.empty())
      opts.num_searches = opts.start_trees[StartingTree::user] = 1;
  }
}

void CommandLineParser::parse_start_trees(Options &opts, const string& arg)
{
  auto start_trees = split_string(arg, ',');
  char strarg[11];
  for (const auto& st_tree: start_trees)
  {
    StartingTree st_tree_type;
    unsigned int num_searches = RAXML_UINT32_NONE;
    if (st_tree == "rand" || st_tree == "random" ||
        sscanf(st_tree.c_str(), "rand{%u}", &num_searches) == 1 ||
        sscanf(st_tree.c_str(), "random{%u}", &num_searches) == 1)
    {
      st_tree_type = StartingTree::random;
    }
    else if (st_tree ==  "pars" || st_tree == "parsimony" ||
        sscanf(st_tree.c_str(), "pars{%u}", &num_searches) == 1 ||
        sscanf(st_tree.c_str(), "parsimony{%u}", &num_searches) == 1)
    {
      st_tree_type = StartingTree::parsimony;
    }
    else if (st_tree ==  "auto" || st_tree == "adaptive")
    {
      st_tree_type = StartingTree::adaptive;
    }
    else if (sscanf(st_tree.c_str(), "cons:%10s", strarg) == 1)
    {
      parse_consense_cutoff(opts, strarg);
      st_tree_type = StartingTree::consensus;
    }
    else
    {
      opts.tree_file += (opts.tree_file.empty() ? "" : ",") + st_tree;
      st_tree_type = StartingTree::user;
    }
    if (num_searches == 0)
      throw InvalidOptionValueException("Number of starting trees must be positive!");
    if (!opts.start_trees.count(st_tree_type) || num_searches != RAXML_UINT32_NONE)
      opts.start_trees[st_tree_type] = num_searches;
  }
}

void CommandLineParser::parse_bs_trees(Options &opts, const string& arg)
{
  if (sysutil_file_exists(arg) && !sysutil_isnumber(arg))
  {
    opts.outfile_names.bootstrap_trees = arg;
  }
  else
  {
    string optstr = arg;
    std::transform(optstr.begin(), optstr.end(), optstr.begin(), ::tolower);
    auto metrics = split_string(optstr, ',');
    opts.bs_replicate_counts.clear();
    for (const auto& m: metrics)
    {
      unsigned int num;
      if (sscanf(m.c_str(), "fbp{%u}", &num) == 1)
      {
        opts.bs_replicate_counts[BranchSupportMetric::fbp] = num;
      }
      else if (sscanf(m.c_str(), "rbs{%u}", &num) == 1)
      {
        opts.bs_replicate_counts[BranchSupportMetric::rbs] = num;
      }
      else if (sscanf(m.c_str(), "tbe{%u}", &num) == 1)
      {
        opts.bs_replicate_counts[BranchSupportMetric::tbe] = num;
      }
      else if (sscanf(m.c_str(), "ebg{%u}", &num) == 1)
      {
        opts.bs_replicate_counts[BranchSupportMetric::ebg] = num;
      }
      else if (sscanf(m.c_str(), "ps{%u}", &num) == 1)
      {
        opts.bs_replicate_counts[BranchSupportMetric::ps] = num;
      }
      else if (sscanf(m.c_str(), "pbs{%u}", &num) == 1)
      {
        opts.bs_replicate_counts[BranchSupportMetric::pbs] = num;
      }
      else if (sscanf(m.c_str(), "sh{%u}", &num) == 1)
      {
        opts.bs_replicate_counts[BranchSupportMetric::sh_alrt] = num;
        opts.num_sh_reps = num;
      }
      else if (strncasecmp(m.c_str(), "autoMRE", 7) == 0)
      {
        opts.bootstop_criterion = BootstopCriterion::autoMRE;
        if (sscanf(m.c_str(), "automre{%u}", &opts.num_bootstraps) != 1)
          opts.num_bootstraps = 1000;
      }
      else if (sscanf(m.c_str(), "%u", &opts.num_bootstraps) != 1 || opts.num_bootstraps == 0)
      {
        throw InvalidOptionValueException("Invalid number of bootstrap replicates: " + string(arg));
      }
    }
  }

  if (opts.command == Command::bootstrap || opts.command == Command::all ||
      opts.command == Command::bsmsa)
  {
    // apply defaults
    for (auto m: opts.bs_metrics)
    {
      if (!opts.bs_replicate_counts.count(m))
      {
        if (opts.bs_metrics.size() == 1 && opts.num_bootstraps > 0)
          opts.bs_replicate_counts[m] = opts.num_bootstraps;
        else if (m == BranchSupportMetric::ebg)
        {
          opts.bs_replicate_counts[m] = RAXML_EBG_PBS_TREES_NUM;
        }
        else if (m == BranchSupportMetric::ps || m == BranchSupportMetric::pbs)
        {
          opts.bs_replicate_counts[m] = RAXML_PS_PBS_TREES_NUM;
        }
        else if (m == BranchSupportMetric::sh_alrt)
          opts.bs_replicate_counts[m] = opts.num_sh_reps ? opts.num_sh_reps : RAXML_SH_ALRT_REPS;
        else
        {
          if (opts.num_bootstraps)
            opts.bs_replicate_counts[m] = opts.num_bootstraps;
          else
            opts.bs_replicate_counts[m] = (opts.bootstop_criterion == BootstopCriterion::none) ? 100 : 1000;
        }
      }
    }
  }

  /* special case: EBG requires parsimony trees, so set default count for them */
  if (opts.bs_replicate_counts.count(BranchSupportMetric::ebg) &&
      !opts.bs_replicate_counts.count(BranchSupportMetric::ps))
  {
    opts.bs_replicate_counts[BranchSupportMetric::ps] = RAXML_EBG_PS_TREES_NUM;
  }

  if ((opts.command == Command::bootstrap || opts.command == Command::all) &&
      opts.num_bootstraps == 0)
  {
    opts.num_bootstraps = opts.num_bootstrap_ml_trees();
  }
}

void CommandLineParser::parse_consense_cutoff(Options &opts, const char* optarg)
{
  if (strcasecmp(optarg, "mr") == 0)
    opts.consense_cutoff = ConsenseCutoff::MR;
  else if (strcasecmp(optarg, "mre") == 0)
    opts.consense_cutoff = ConsenseCutoff::MRE;
  else if (strcasecmp(optarg, "strict") == 0)
    opts.consense_cutoff = ConsenseCutoff::strict;
  else if (sscanf(optarg, "%*[Mm]%*[Rr]%u", &opts.consense_cutoff) != 1 ||
           opts.consense_cutoff < 50 || opts.consense_cutoff > 100)
  {
    auto errmsg = "Invalid consensus type or threshold value: " +
                  string(optarg) + "\n" +
                  "Allowed values: MR, MRE, STRICT or MR<n>, where 50 <= n <= 100.";
    throw  InvalidOptionValueException(errmsg);
  }
}

void CommandLineParser::parse_options(int argc, char** argv, Options &opts)
{

  opts.cmdline = get_cmdline(argc, argv);

  /* if no command specified, default to --adaptive (or --help if no args were given) */
  opts.command = (argc > 1) ? Command::search : Command::help;
  opts.start_trees.clear();
  opts.random_seed = (long)time(NULL);

  /* compress alignment patterns by default */
  opts.use_pattern_compression = true;

  /* do not use tip-inner case optimization by default */
  opts.use_tip_inner = false;
  /* use site repeats */
  opts.use_repeats = true;

  /* do not use per-rate-category CLV scalers */
  opts.use_rate_scalers = false;

  /* use probabilistic MSA _if available_ (e.g. CATG file was provided) */
  opts.use_prob_msa = true;

  /* use RBA partial loading whenever appropriate/possible */
  opts.use_rba_partload = true;

  /* use new split-based constraint checking method -> slightly slower, but more reliable */
  opts.use_old_constraint = false;
  
  /* enable incremental CLV updates across pruned subtrees in SPR rounds */
  opts.use_spr_fastclv = true;

  /* optimize model and branch lengths */
  opts.optimize_model = true;
  opts.optimize_brlen = true;

  /* initialize LH epsilon with default value */
  opts.lh_epsilon = DEF_LH_EPSILON;
  opts.lh_epsilon_brlen_triplet = DEF_LH_EPSILON_BRLEN_TRIPLET;

  /* default: autodetect best SPR radius */
  opts.spr_radius = -1;
  opts.spr_cutoff = 1.0;

  /* default: nni parameters */
  opts.nni_tolerance = DEF_NNI_TOLERANCE;
  opts.nni_epsilon = DEF_NNI_BR_LEN_EPSILON;

  /* Stopping criteria */
<<<<<<< HEAD
  opts.stopping_rule = StoppingRule::kh; // by default, we use the KH-simple as a stopping rule
=======
  opts.stopping_rule = StoppingRule::kh; // by default, we use the KH-multiple testing as a stopping rule
>>>>>>> 4550754c

  /* default: SH parameters */
  opts.num_sh_reps = RAXML_SH_ALRT_REPS;
  opts.sh_epsilon = RAXML_SH_ALRT_EPSILON;

  /* bootstrapping / bootstopping */
  opts.bs_metrics.insert(BranchSupportMetric::fbp);
  opts.bootstop_criterion = BootstopCriterion::autoMRE;
  opts.bootstop_cutoff = RAXML_BOOTSTOP_CUTOFF;
  opts.bootstop_interval = RAXML_BOOTSTOP_INTERVAL;
  opts.bootstop_permutations = RAXML_BOOTSTOP_PERMUTES;

  /* default: linked branch lengths */
  opts.brlen_linkage = CORAX_BRLEN_SCALED;
  opts.brlen_min = RAXML_BRLEN_MIN;
  opts.brlen_max = RAXML_BRLEN_MAX;

  /* by default, autodetect optimal number of threads and workers for the dataset */
  opts.num_threads = 0;
  opts.num_workers = 0;

  /* Difficulty preditction num trees */
  opts.diff_pred_pars_trees = RAXML_CPYTHIA_TREES_NUM;

  bool use_adaptive_search = true;
  opts.topology_opt_method = TopologyOptMethod::adaptive;

  /* max #threads = # available CPU cores */
#if !defined(_RAXML_PTHREADS)
  opts.num_threads = 1;
#else
  if (ParallelContext::ranks_per_node() == 1)
    opts.num_threads_max = std::max(1u, sysutil_task_cpu_cores(true));
  else
    opts.num_threads_max = std::max(1u, (unsigned int) (sysutil_get_cpu_cores() / ParallelContext::ranks_per_node()));
#endif

#if defined(_RAXML_MPI)
  opts.thread_pinning = ParallelContext::ranks_per_node() == 1 ? true : false;
#else
  opts.thread_pinning = false;
#endif

  opts.model_file = "";
  opts.tree_file = "";

  // autodetect CPU instruction set and use respective SIMD kernels
  opts.simd_arch = sysutil_simd_autodetect();
  opts.load_balance_method = LoadBalancing::benoit;

  opts.num_searches = 0;
  opts.num_bootstraps = 0;
  opts.write_bs_msa = false;

  opts.force_mode = false;
  opts.safety_checks = SafetyCheck::all;

  opts.redo_mode = false;
  opts.nofiles_mode = false;

  opts.tbe_naive = false;

  int compat_ver = RAXML_INTVER;
  bool log_level_set = false;
  bool lh_epsilon_set = false;
  string optarg_tree = "";
  string optarg_bs_trees = "";

  int option_index = 0;
  int c;
  int num_commands = 0;

  /* getopt_long_only() uses this global variable to track progress;
   * need this re-initialization to make function re-enterable... */
  optind = 0;

  while ((c = getopt_long_only(argc, argv, "", long_options, &option_index)) == 0)
  {
    /* optional arguments in getopt() are broken, this hack is needed fix them... */
    if (!optarg
        && optind < argc // make sure optind is valid
        && long_options[option_index].has_arg == optional_argument // and has optional argument
        && NULL != argv[optind] // make sure it's not a null string
        && '\0' != argv[optind][0] // ... or an empty string
        && '-' != argv[optind][0] // ... or another option
       )
    {
      // update optind so the next getopt_long invocation skips argv[optind]
      optarg = argv[optind++];
    }

    switch (option_index)
    {
      case 0:
        opts.command = Command::help;
        num_commands++;
        break;

      case 1:
        opts.command = Command::version;
        num_commands++;
        break;

      case 2:
        opts.command = Command::evaluate;
        num_commands++;
        break;

      case 3:
        opts.command = Command::search;
        num_commands++;
        break;

      case 4: /* alignment file */
        opts.msa_file = optarg;
        break;

      case 5: /* starting tree */
        if (optarg_tree.empty())
          optarg_tree = strdup(optarg);
        break;

      case 6: /* set prefix for output files */
        opts.outfile_prefix = optarg;
        break;

      case 7:  /* model */
        opts.model_file = optarg;
        break;

      case 8:  /* data-type */
        if (strcasecmp(optarg, "dna") == 0)
          opts.data_type = DataType::dna;
        else if (strcasecmp(optarg, "aa") == 0)
          opts.data_type = DataType::protein;
        else if (strcasecmp(optarg, "binary") == 0 || strcasecmp(optarg, "bin") == 0)
          opts.data_type = DataType::binary;
        else if (strcasecmp(optarg, "diploid10") == 0)
          opts.data_type = DataType::genotype10;
        else if (strcasecmp(optarg, "multi") == 0)
          opts.data_type = DataType::multistate;
        else if (strcasecmp(optarg, "auto") == 0)
          opts.data_type = DataType::autodetect;
        else
          throw InvalidOptionValueException("Unknown data type: " + string(optarg));
        break;

      case 9: /* optimize model */
        opts.optimize_model = !optarg || (strcasecmp(optarg, "off") != 0);
        break;

      case 10: /* optimize branches */
        opts.optimize_brlen = !optarg || (strcasecmp(optarg, "off") != 0);
        break;

      case 11:  /* prob-msa = use probabilitic MSA */
        if (!optarg || (strcasecmp(optarg, "off") != 0))
        {
          opts.use_prob_msa = true;
          opts.use_pattern_compression = false;
          opts.use_tip_inner = false;
          opts.use_repeats = false;
          opts.use_pythia = false;
          opts.stopping_rule = StoppingRule::none;
          use_adaptive_search = false;
        }
        else
          opts.use_prob_msa = false;
        break;

      case 12: /* disable pattern compression */
        opts.use_pattern_compression = !optarg || (strcasecmp(optarg, "off") != 0);
        break;

      case 13: /* disable tip-inner optimization */
        opts.use_tip_inner = !optarg || (strcasecmp(optarg, "off") != 0);
        if (opts.use_tip_inner)
          opts.use_repeats = false;
        break;

      case 14: /* branch length linkage mode */
        if (strcasecmp(optarg, "scaled") == 0 || strcasecmp(optarg, "proportional") == 0)
          opts.brlen_linkage = CORAX_BRLEN_SCALED;
        else if (strcasecmp(optarg, "linked") == 0)
          opts.brlen_linkage = CORAX_BRLEN_LINKED;
        else if (strcasecmp(optarg, "unlinked") == 0)
          opts.brlen_linkage = CORAX_BRLEN_UNLINKED;
        else
          throw InvalidOptionValueException("Unknown branch linkage mode: " + string(optarg));
        break;

      case 15:  /* spr-radius = maximum radius for fast SPRs */
        if (sscanf(optarg, "%d", &opts.spr_radius) != 1 || opts.spr_radius <= 0)
        {
          throw InvalidOptionValueException("Invalid SPR radius: " + string(optarg) +
                                            ", please provide a positive integer!");
        }
        break;
      case 16:  /* spr-cutoff = relative LH cutoff to discard subtrees */
        if (strcasecmp(optarg, "off") == 0)
        {
          opts.spr_cutoff = 0.;
        }
        else if (sscanf(optarg, "%lf", &opts.spr_cutoff) != 1)
        {
          throw InvalidOptionValueException("Invalid SPR cutoff: " + string(optarg) +
                                            ", please provide a real number!");
        }
        break;

      case 17: /* LH epsilon */
        if(sscanf(optarg, "%lf", &opts.lh_epsilon) != 1 || opts.lh_epsilon < 0.)
          throw InvalidOptionValueException("Invalid LH epsilon parameter value: " +
                                            string(optarg) +
                                            ", please provide a positive real number.");
        lh_epsilon_set = true;
        opts.stopping_rule = StoppingRule::none;
        break;

      case 18: /* random seed */
        opts.random_seed = atol(optarg);
        break;

      case 19:  /* number of threads */
        if (strncasecmp(optarg, "auto", 4) == 0)
        {
          opts.num_threads = 0;
          sscanf(optarg, "auto{%u}", &opts.num_threads_max);
        }
        else if (sscanf(optarg, "%u", &opts.num_threads) != 1 || opts.num_threads == 0)
        {
          throw InvalidOptionValueException("Invalid number of threads: %s " + string(optarg) +
                                            ", please provide a positive integer number or `auto`!");
        }
        break;
      case 20: /* SIMD instruction set */
        if (strcasecmp(optarg, "none") == 0 || strcasecmp(optarg, "scalar") == 0)
        {
#ifdef HAVE_AUTOVEC
          throw InvalidOptionValueException("Non-vectorized kernels not available!\n"
              "Please recompile RAxML-NG in portable mode, or use '--simd native' for auto-vectorized kernels.");
#else
          opts.simd_arch = CORAX_ATTRIB_ARCH_CPU;
#endif
        }
        else if (strcasecmp(optarg, "native") == 0 || strcasecmp(optarg, "autovec") == 0)
        {
#ifdef HAVE_AUTOVEC
          opts.simd_arch = CORAX_ATTRIB_ARCH_CPU;
#else
          throw InvalidOptionValueException("Auto-vectorized kernels not available!\n"
              "Please recompile RAxML-NG in native mode, or use '--simd none' for non-vectorized kernels.");
#endif
        }
        else if (strcasecmp(optarg, "sse3") == 0 || strcasecmp(optarg, "sse") == 0)
        {
          opts.simd_arch = CORAX_ATTRIB_ARCH_SSE;
        }
        else if (strcasecmp(optarg, "avx") == 0)
        {
          opts.simd_arch = CORAX_ATTRIB_ARCH_AVX;
        }
        else if (strcasecmp(optarg, "avx2") == 0)
        {
          opts.simd_arch = CORAX_ATTRIB_ARCH_AVX2;
        }
        else if (strcasecmp(optarg, "auto") != 0)
        {
          throw InvalidOptionValueException("Unknown SIMD instruction set: " + string(optarg));
        }
        break;
      case 21: /* MSA file format */
        if (strcasecmp(optarg, "auto") == 0 )
        {
          opts.msa_format = FileFormat::autodetect;
        }
        else if (strcasecmp(optarg, "fasta") == 0)
        {
          opts.msa_format = FileFormat::fasta;
        }
        else if (strcasecmp(optarg, "fasta_longlabels") == 0)
        {
          opts.msa_format = FileFormat::fasta_longlabels;
        }
        else if (strcasecmp(optarg, "phylip") == 0)
        {
          opts.msa_format = FileFormat::phylip;
        }
        else if (strcasecmp(optarg, "vcf") == 0)
        {
          opts.msa_format = FileFormat::vcf;
        }
        else if (strcasecmp(optarg, "catg") == 0)
        {
          opts.msa_format = FileFormat::catg;
        }
        else if (strcasecmp(optarg, "binary") == 0)
        {
          opts.msa_format = FileFormat::binary;
        }
        else
        {
          throw InvalidOptionValueException("Unknown MSA file format: " + string(optarg));
        }
        break;
      case 22: /* enable per-rate scalers */
        opts.use_rate_scalers = !optarg || (strcasecmp(optarg, "off") != 0);
        break;
      case 23: /* log level */
        log_level_set = true;
        if (strcasecmp(optarg, "error") == 0 )
          opts.log_level = LogLevel::error;
        else if (strcasecmp(optarg, "warning") == 0)
          opts.log_level = LogLevel::warning;
        else if (strcasecmp(optarg, "result") == 0)
          opts.log_level = LogLevel::result;
        else if (strcasecmp(optarg, "info") == 0)
          opts.log_level = LogLevel::info;
        else if (strcasecmp(optarg, "progress") == 0)
          opts.log_level = LogLevel::progress;
        else if (strcasecmp(optarg, "verbose") == 0)
          opts.log_level = LogLevel::verbose;
        else if (strcasecmp(optarg, "debug") == 0)
          opts.log_level = LogLevel::debug;
        else
          throw InvalidOptionValueException("Unknown log level: " + string(optarg));
        break;
      case 24:
        opts.command = Command::bootstrap;
        num_commands++;
        break;
      case 25:
        opts.command = Command::all;
        /* quickfix: TBE-nature implementation requires traversal-based CLV IDs assignment! */
        opts.tbe_naive = true;
        num_commands++;
        break;
      case 26:  /* number of bootstrap replicates */
        opts.bootstop_criterion = BootstopCriterion::none;
        optarg_bs_trees = optarg;
        break;
      case 27:
        opts.redo_mode = true;
        break;
      case 28:
        opts.force_mode = true;
        if (!optarg || strlen(optarg) == 0)
        {
          opts.safety_checks = SafetyCheck::none;
        }
        else
        {
          try
          {
            opts.safety_checks.unset(optarg);
          }
          catch(runtime_error& e)
          {
            throw InvalidOptionValueException("Invalid --force option: " + string(optarg));
          }
        }
        break;
      case 29:  /* site repeats */
        if (!optarg || (strcasecmp(optarg, "off") != 0))
        {
          opts.use_repeats = true;
          opts.use_tip_inner = false;
        }
        else
          opts.use_repeats = false;
        break;
      case 30: /* support */
        opts.command = Command::support;
        num_commands++;
        break;
      case 31: /* terrace */
#ifdef _RAXML_TERRAPHAST
        opts.command = Command::terrace;
        opts.brlen_linkage = CORAX_BRLEN_UNLINKED;
        num_commands++;
#else
        throw  OptionException("Unsupported command: --terrace.\n"
            "Please build RAxML-NG with TERRAPHAST support.");
#endif
        break;
      case 32:  /* maximum number of terrace trees to output */
        if (sscanf(optarg, "%llu", &opts.terrace_maxsize) != 1 || opts.terrace_maxsize == 0)
        {
          throw InvalidOptionValueException("Invalid number of terrace trees to output: "
              + string(optarg) + ", please provide a positive integer number!");
        }
        break;
      case 33: /* check */
        opts.command = Command::check;
        num_commands++;
        break;
      case 34: /* parse */
        opts.command = Command::parse;
        num_commands++;
        break;
      case 35: /* branch length optimization method */
        if (strcasecmp(optarg, "nr_fast") == 0)
          opts.brlen_opt_method = CORAX_OPT_BLO_NEWTON_FAST;
        else if (strcasecmp(optarg, "nr_oldfast") == 0)
          opts.brlen_opt_method = CORAX_OPT_BLO_NEWTON_OLDFAST;
        else if (strcasecmp(optarg, "nr_safe") == 0)
          opts.brlen_opt_method = CORAX_OPT_BLO_NEWTON_SAFE;
        else if (strcasecmp(optarg, "nr_oldsafe") == 0)
          opts.brlen_opt_method = CORAX_OPT_BLO_NEWTON_OLDSAFE;
        else if (strcasecmp(optarg, "nr_fallback") == 0)
          opts.brlen_opt_method = CORAX_OPT_BLO_NEWTON_FALLBACK;
        else if (strcasecmp(optarg, "nr_global") == 0)
          opts.brlen_opt_method = CORAX_OPT_BLO_NEWTON_GLOBAL;
        else if (strcasecmp(optarg, "off") == 0 || strcasecmp(optarg, "none") == 0)
          opts.optimize_brlen = false;
        else
          throw InvalidOptionValueException("Unknown branch length optimization method: " + string(optarg));
        break;
      case 36: /* min brlen */
        if(sscanf(optarg, "%lf", &opts.brlen_min) != 1 || opts.brlen_min <= 0.)
        {
          throw InvalidOptionValueException("Invalid minimum branch length value: " +
                                            string(optarg) +
                                            ", please provide a positive real number.");
        }
        if (opts.precision.empty() && opts.brlen_min < 1.)
          opts.precision[LogElement::brlen] = ceil(-1 * log10(opts.brlen_min));
        break;
      case 37: /* max brlen */
        if(sscanf(optarg, "%lf", &opts.brlen_max) != 1 || opts.brlen_max <= 0.)
        {
          throw InvalidOptionValueException("Invalid maximum branch length value: " +
                                            string(optarg) +
                                            ", please provide a positive real number.");
        }
        break;
      case 38: /* constraint tree */
        opts.constraint_tree_file = optarg;
        break;
      case 39: /* no output files (only console output) */
        if (!optarg || strlen(optarg) == 0)
        {
          opts.nofiles_mode = true;
          opts.write_interim_results = false;
        }
        else
        {
          auto files = split_string(optarg, ',');
          for (const auto& f: files)
          {
            if (f == "interim")
              opts.write_interim_results = false;
            else
              throw InvalidOptionValueException("Invalid --nofiles option: " + f);
          }
        }
        break;
      case 40: /* start tree generation */
        opts.command = Command::start;
        num_commands++;
        break;
      case 41: /* compute tree logLH w/o optimization */
        opts.command = Command::evaluate;
        opts.optimize_model = false;
        opts.optimize_brlen = false;
        opts.nofiles_mode = true;
        opts.log_level = LogLevel::result;
        log_level_set = true;
        num_commands++;
        break;
      case 42:  /* precision */
        {
          unsigned int prec = 0;
          if (sscanf(optarg, "%u", &prec) != 1 || prec == 0)
          {
            throw InvalidOptionValueException("Invalid precision: " + string(optarg) +
                                              ", please provide a positive integer number!");
          }
          else
          {
            opts.precision.clear();
            opts.precision[LogElement::all] = prec;
          }
        }
        break;
      case 43:  /* outgroup */
        opts.outgroup_taxa = split_string(optarg, ',');
        if (opts.outgroup_taxa.empty())
        {
          throw InvalidOptionValueException("Invalid outgroup: %s " + string(optarg));
        }
        break;
      case 44: /* bootstopping cutoff */
        if(sscanf(optarg, "%lf", &opts.bootstop_cutoff) == 1 &&
           opts.bootstop_cutoff >= 0. && opts.bootstop_cutoff <= 1.0)
        {
          if (opts.bootstop_criterion == BootstopCriterion::none)
            opts.bootstop_criterion = BootstopCriterion::autoMRE;
        }
        else
        {
          throw InvalidOptionValueException("Invalid bootstopping cutoff value: " +
                                            string(optarg) +
                                            ", please provide a number between 0.0 and 1.0.");
        }
        break;
      case 45: /* bootstrap convergence test */
        opts.command = Command::bsconverge;
        num_commands++;
        if (opts.bootstop_criterion == BootstopCriterion::none)
          opts.bootstop_criterion = BootstopCriterion::autoMRE;
        break;
      case 46: /* extra options */
        {
          auto extra_opts = split_string(optarg, ',');
          for (auto& eopt: extra_opts)
          {
            if (eopt == "lb-naive")
              opts.load_balance_method = LoadBalancing::naive;
            else if (eopt == "lb-kassian")
              opts.load_balance_method = LoadBalancing::kassian;
            else if (eopt == "lb-benoit")
              opts.load_balance_method = LoadBalancing::benoit;
            else if (eopt == "thread-pin")
              opts.thread_pinning = true;
            else if (eopt == "thread-nopin")
              opts.thread_pinning = false;
            else if (eopt == "tbe-naive")
              opts.tbe_naive = true;
            else if (eopt == "tbe-nature")
              opts.tbe_naive = false;
            else if (eopt == "rba-nopartload")
              opts.use_rba_partload = false;
            else if (eopt == "energy-off")
              opts.use_energy_monitor = false;
            else if (eopt == "constraint-old")
              opts.use_old_constraint = true;
            else if (eopt == "constraint-new")
              opts.use_old_constraint = false;
            else if (eopt == "fastclv-on")
              opts.use_spr_fastclv = true;
            else if (eopt == "fastclv-off")
              opts.use_spr_fastclv = false;
            else if (eopt == "bs-start-pars")
              opts.use_bs_pars = true;
            else if (eopt == "bs-start-rand")
              opts.use_bs_pars = false;
            else if (eopt == "pars-par")
              opts.use_par_pars = true;
            else if (eopt == "pars-seq")
              opts.use_par_pars = false;
            else if (eopt == "pythia-on")
              opts.use_pythia = true;
            else if (eopt == "pythia-off")
              opts.use_pythia = false;
            else if (eopt == "compat-v11")
            {
              compat_ver = 110;
              opts.use_spr_fastclv = false;
              opts.use_bs_pars = false;
              opts.use_par_pars = false;
              opts.use_pythia = false;
              opts.stopping_rule = StoppingRule::none;
              opts.topology_opt_method = TopologyOptMethod::classic;
              if (!lh_epsilon_set)
                opts.lh_epsilon = DEF_LH_EPSILON_V11;
              opts.lh_epsilon_brlen_triplet = DEF_LH_EPSILON_V11;
            }
            else
              throw InvalidOptionValueException("Unknown extra option: " + string(eopt));
          }
        }
        break;

      case 47: /* branch support metric */
        {
          opts.bs_metrics.clear();
          auto methods = split_string(optarg, ',');
          for (const auto& m: methods)
          {
            if (strncasecmp(m.c_str(), "fbp", 3) == 0)
            {
              opts.bs_metrics.insert(BranchSupportMetric::fbp);
            }
            else if (strncasecmp(m.c_str(), "rbs", 3) == 0)
            {
              opts.bs_metrics.insert(BranchSupportMetric::rbs);
            }
            else if (strncasecmp(m.c_str(), "tbe", 3) == 0)
            {
              opts.bs_metrics.insert(BranchSupportMetric::tbe);
            }
            else if (strncasecmp(m.c_str(), "ebg", 3) == 0)
            {
              opts.bs_metrics.insert(BranchSupportMetric::ebg);
            }
            else if (strncasecmp(m.c_str(), "ps", 2) == 0)
            {
              opts.bs_metrics.insert(BranchSupportMetric::ps);
            }
            else if (strncasecmp(m.c_str(), "pbs", 3) == 0)
            {
              opts.bs_metrics.insert(BranchSupportMetric::pbs);
            }
            else if (strncasecmp(m.c_str(), "sh", 2) == 0 || strncasecmp(m.c_str(), "alrt", 4) == 0)
            {
              opts.bs_metrics.insert(BranchSupportMetric::sh_alrt);
            }
            else if (strncasecmp(m.c_str(), "ic1", 3) == 0)
            {
              opts.bs_metrics.insert(BranchSupportMetric::ic1);
            }
            else if (strncasecmp(m.c_str(), "ica", 3) == 0)
            {
              opts.bs_metrics.insert(BranchSupportMetric::ica);
            }
            else
            {
              throw InvalidOptionValueException("Unknown branch support metric: " + string(optarg));
            }
            if (opts.bs_metrics.count(BranchSupportMetric::fbp) && opts.bs_metrics.count(BranchSupportMetric::rbs))
            {
              throw OptionException("Invalid branch support metric: FBP and RBS can not be used together!");
            }
          }
        }
        break;

      case 48: /* search1: search from a single starting tree */
        opts.command = Command::search;
        optarg_tree = "default1";
        num_commands++;
        break;
      case 49: /* generate bootstrap replicate MSAs */
        opts.command = Command::bsmsa;
        opts.use_par_pars = false;
        num_commands++;
        break;

      case 50: /* compute RF distance */
        opts.command = Command::rfdist;
        num_commands++;
        if (optarg)
          optarg_tree = optarg;
        break;

      case 51: /* compute and print average RF distance w/o noise */
        opts.command = Command::rfdist;
        opts.nofiles_mode = true;
        opts.log_level = LogLevel::result;
        log_level_set = true;
        num_commands++;
        if (optarg)
          optarg_tree = optarg;
        break;

      case 52: /* build consensus tree */
        opts.command = Command::consense;
        num_commands++;
        if (optarg)
          parse_consense_cutoff(opts, optarg);
        else
          opts.consense_cutoff = ConsenseCutoff::MR;
        break;

      case 53: /* ancestral state reconstruction */
        opts.command = Command::ancestral;
        opts.use_pattern_compression = false;
        opts.use_repeats = false;
        opts.use_tip_inner = true;
        if (opts.precision.empty())
          opts.precision[LogElement::other] = 5;
        num_commands++;
        break;

      case 54:  /* number of workers (=parallel tree searches) */
        if (strncasecmp(optarg, "auto", 4) == 0)
        {
          opts.num_workers = 0;
          sscanf(optarg, "auto{%u}", &opts.num_workers_max);
        }
        else if (sscanf(optarg, "%u", &opts.num_workers) != 1 || opts.num_workers == 0)
        {
          throw InvalidOptionValueException("Invalid number of workers: " + string(optarg) +
                                            ", please provide a positive integer number or 'auto'!");
        }
        break;

      case 55: /* per-site log-likelihoods */
        opts.command = Command::sitelh;
        num_commands++;
        break;

      case 56: /* site weights */
        opts.weights_file = optarg;
        break;

      case 57: /* write bootstrap alignments*/
        opts.write_bs_msa = true;
        break;
      
      case 58: /* LH epsilon triplet */
        if(sscanf(optarg, "%lf", &opts.lh_epsilon_brlen_triplet) != 1 || opts.lh_epsilon_brlen_triplet < 0.)
          throw InvalidOptionValueException("Invalid triplet LH epsilon parameter value: " +
                                            string(optarg) +
                                            ", please provide a positive real number.");
        break;
      
      case 59: /* Adaptive RAxML-ng analysis with difficulty prediction */
        if (!optarg || (strcasecmp(optarg, "on") == 0))
        {
          use_adaptive_search = true;
          opts.use_pythia = true;
          opts.stopping_rule = StoppingRule::kh;
        }
        else if (strcasecmp(optarg, "start") == 0)
        {
          use_adaptive_search = false;
          opts.use_pythia = true;
          optarg_tree = "adaptive";
          opts.stopping_rule = StoppingRule::none;
        }
        else if (strcasecmp(optarg, "off") == 0)
        {
          use_adaptive_search = false;
          opts.use_pythia = false;
          opts.stopping_rule = StoppingRule::none;
        }
        else
        {
          throw InvalidOptionValueException("Invalid --adaptive  mode: " + string(optarg));
        }
        break;
      
      case 60: /* Number of parsimony trees in difficulty prediction */
        
        if (sscanf(optarg, "%d", &opts.diff_pred_pars_trees) != 1 || opts.diff_pred_pars_trees <= 0)
        {
          throw InvalidOptionValueException("Invalid number of parsimony trees for difficulty prediction: " + string(optarg) +
                                            ", please provide a positive integer!");
        }
        break;

      case 61: /* NNI tolerance */
        if(sscanf(optarg, "%lf", &opts.nni_tolerance) != 1 || opts.nni_tolerance <= 0.)
        {
          throw InvalidOptionValueException("Invalid NNI tolerance: " + string(optarg) +
                                            ", please provide a positive real number!\n");
        }
        break;
      
      case 62: /* NNI epsilon */
        if(sscanf(optarg, "%lf", &opts.nni_epsilon) != 1 || opts.nni_epsilon <= 0.)
        {
          throw InvalidOptionValueException("Invalid NNI epsilon  : " + string(optarg) +
                                            ", please provide a positive real number!\n");
        }
        break;

      case 63: /* pythia: msa difficulty prediction */
        opts.command = Command::pythia;
        num_commands++;
        break;

      case 64: /* pythia quiet */
        opts.command = Command::pythia;
        num_commands++;
        opts.nofiles_mode = true;
        opts.log_level = LogLevel::result;
        log_level_set = true;
        break;

      case 65: /* sh: compute SH-like ALRT branch supports for a given tree */
        opts.command = Command::all;
        opts.bs_metrics.clear();
        opts.bs_metrics.insert(BranchSupportMetric::sh_alrt);
        opts.topology_opt_method = TopologyOptMethod::nniRound;
        opts.use_pythia = false;
        num_commands++;
        /* fall through */
      case 66: /* number of SH replicates */
        if (optarg)
        {
          if (sscanf(optarg, "%u", &opts.num_sh_reps) != 1 || opts.num_sh_reps == 0)
          {
            throw InvalidOptionValueException("Invalid number of SH replicates: " + string(optarg) +
                ", please provide a positive integer number!");
          }
        }
        break;
      case 67: /* SH epsilon */
        if(sscanf(optarg, "%lf", &opts.sh_epsilon) != 1 || opts.sh_epsilon <= 0.)
        {
          throw InvalidOptionValueException("Invalid SH epsilon  : " + string(optarg) +
                                            ", please provide a positive real number!\n");
        }
        break;
      case 68: /* topology optimization method */
        if (strcasecmp(optarg, "off") == 0 || strcasecmp(optarg, "none") == 0)
          opts.topology_opt_method = TopologyOptMethod::none;
        else if (strcasecmp(optarg, "classic") == 0 || strcasecmp(optarg, "v1") == 0)
          opts.topology_opt_method = TopologyOptMethod::classic;
        else if (strcasecmp(optarg, "adaptive") == 0)
          opts.topology_opt_method = TopologyOptMethod::adaptive;
        else if (strcasecmp(optarg, "rapidbs") == 0 || strcasecmp(optarg, "rbs") == 0)
          opts.topology_opt_method = TopologyOptMethod::rapidBS;
        else if (strcasecmp(optarg, "nni-round") == 0 || strcasecmp(optarg, "nni") == 0)
          opts.topology_opt_method = TopologyOptMethod::nniRound;
        else if (strcasecmp(optarg, "simplified") == 0 || strcasecmp(optarg, "sRAxML-NG") == 0){
          opts.topology_opt_method = TopologyOptMethod::simplified;
          opts.stopping_rule = StoppingRule::none;
          opts.use_pythia = false;
        } else if (strcasecmp(optarg, "fast") == 0) {
          opts.topology_opt_method = TopologyOptMethod::fast;
          opts.stopping_rule = StoppingRule::kh_mult;
          opts.use_pythia = true;
        } 
        else
          throw InvalidOptionValueException("Unknown topology optimization method: " + string(optarg));
        break;
<<<<<<< HEAD
      
=======
>>>>>>> 4550754c
      case 69: /* Stopping criterion */
        if (strcasecmp(optarg, "sn-rell") == 0) {
          opts.stopping_rule = StoppingRule::sn_rell;
        } else if (strcasecmp(optarg, "sn-normal") == 0) {
          opts.stopping_rule = StoppingRule::sn_normal;
        } else if (strcasecmp(optarg, "KH") == 0) {
          opts.stopping_rule = StoppingRule::kh;
        } else if (strcasecmp(optarg, "KH-mult") == 0) {
          opts.stopping_rule = StoppingRule::kh_mult;
        } else if (strcasecmp(optarg, "off") == 0) {
          opts.stopping_rule = StoppingRule::none;
        } else {
          throw InvalidOptionValueException("Invalid stopping criterion: " + string(optarg) +
                                            ", please provide one of the following options: \n" +
                                            "- sn-rell : Sampling Noise RELL apporach\n" +
                                            "- sn-normal : Sampling Noise Normal apporach\n" + 
                                            "- KH : KH test\n" +
                                            "- KH-mult : KH test with multiple correction\n"  +
                                            "- off : To turn off stopping rules\n");
        }
        break;
<<<<<<< HEAD
      
      /* --fast (shortcut): equivalent to --opt-topology fast */
      case 70:
        opts.topology_opt_method = TopologyOptMethod::fast;
        opts.stopping_rule = StoppingRule::kh_mult;
        opts.use_pythia = true;
=======
      case 70: /* ebg: use educated bootstrap guesser to estimate branch support */
        opts.command = Command::all;
        opts.bs_metrics.clear();
        opts.bs_metrics.insert(BranchSupportMetric::ebg);
        opts.topology_opt_method = TopologyOptMethod::none;
        opts.use_pythia = false;
        num_commands++;
>>>>>>> 4550754c
        break;
      default:
        throw  OptionException("Internal error in option parsing");
    }
  }

  if (c != -1)
    exit(EXIT_FAILURE);

  /* if more than one independent command, fail */
  if (num_commands > 1)
    throw OptionException("More than one command specified");

  if (!use_adaptive_search && opts.topology_opt_method == TopologyOptMethod::adaptive)
    opts.topology_opt_method = TopologyOptMethod::classic;

  /* process start tree defaults */
  if (opts.command == Command::search || opts.command == Command::all ||
      opts.command == Command::start)
  {
    if (optarg_tree.empty())
    {
      if (use_adaptive_search)
        optarg_tree = "adaptive";
      else
        optarg_tree = opts.use_old_constraint ? "rand{20}" : RAXML_DEF_START_TREE;
    }
    else if (optarg_tree == "default1")
      optarg_tree = compat_ver < 120 ? RAXML_DEF_START_TREE1_V11 : RAXML_DEF_START_TREE1;
  }
  parse_start_trees(opts, optarg_tree);

  /* process LH epsilon defaults */
  if (opts.command == Command::search || opts.command == Command::bootstrap ||
      opts.command == Command::all)
  {
    if (!lh_epsilon_set)
      opts.lh_epsilon = compat_ver < 120 ? DEF_LH_EPSILON_V11 : DEF_LH_EPSILON;
  }
  else
  {
    /* Always use old lower LH epsilon (0.1) for commands without tree search (--evaluate etc.)! */
    if (!lh_epsilon_set)
      opts.lh_epsilon = DEF_LH_EPSILON_V11;
  }

  parse_bs_trees(opts, optarg_bs_trees);

  check_options(opts);

  compute_num_searches(opts); // FOR ADAPTIVE RAXML

  /* set default log output level  */
  if (!log_level_set)
  {
    opts.log_level = (opts.num_searches > 20 || opts.num_bootstraps > 1) ?
        LogLevel::info : LogLevel::progress;
  }

  /* set default  names for output files */
  opts.set_default_outfiles();
}

void CommandLineParser::print_help()
{
  cout << "Usage: raxml-ng [OPTIONS]\n";

  cout << "\n"
            "Commands (mutually exclusive):\n"
            "  --help                                     display help information\n"
            "  --version                                  display version information\n"
            "  --evaluate                                 evaluate the likelihood of a tree (with model+brlen optimization)\n"
            "  --search                                   ML tree search (default: 10 parsimony + 10 random starting trees)\n"
            "  --bootstrap                                bootstrapping (default: use bootstopping to auto-detect #replicates)\n"
            "  --all                                      all-in-one (ML search + bootstrapping)\n"
            "  --support                                  compute bipartition support for a given reference tree (e.g., best ML tree)\n"
            "                                             and a set of replicate trees (e.g., from a bootstrap analysis)\n"
            "  --bsconverge                               test for bootstrapping convergence using autoMRE criterion\n"
            "  --bsmsa                                    generate bootstrap replicate MSAs\n"
#ifdef _RAXML_TERRAPHAST
            "  --terrace                                  check whether a tree lies on a phylogenetic terrace \n"
#endif
            "  --check                                    check alignment correctness and remove empty columns/rows\n"
            "  --parse                                    parse alignment, compress patterns and create binary MSA file\n"
            "  --start                                    generate parsimony/random starting trees and exit\n"
            "  --rfdist                                   compute pair-wise Robinson-Foulds (RF) distances between trees\n"
            "  --consense [ STRICT | MR | MR<n> | MRE ]   build strict, majority-rule (MR) or extended MR (MRE) consensus tree (default: MR)\n"
            "                                             eg: --consense MR75 --tree bsrep.nw\n"
            "  --ancestral                                ancestral state reconstruction at all inner nodes\n"
            "  --sitelh                                   print per-site log-likelihood values\n"
            "  --pythia                                   compute and print Pythia MSA difficulty score\n"
            "\n"
            "Command shortcuts (mutually exclusive):\n"
            "  --search1                                  Alias for: --search --tree pars{1}\n"
            "  --loglh                                    Alias for: --evaluate --opt-model off --opt-branches off --nofiles --log result\n"
            "  --rf                                       Alias for: --rfdist --nofiles --log result\n"
            "  --pt                                       Alias for: --pythia --nofiles --log result\n"
            "  --sh [ REPS ]                              Alias for: --all --opt-topology nni --bs-metic sh [ --sh-reps REPS ]\n"
            "  --ebg                                      Alias for: --all --opt-topology off --bs-metic ebg\n"
            "\n"
            "Input and output options:\n"
            "  --tree            rand{N} | pars{N} |      starting tree: rand(om), pars(imony) or user-specified (newick file)\n"
            "                    FILE | auto              N = number of trees (default: auto-detect based on MSA difficulty)\n"
            "  --msa             FILE                     alignment file\n"
            "  --msa-format      VALUE                    alignment file format: FASTA, PHYLIP, CATG or AUTO-detect (default)\n"
            "  --data-type       VALUE                    data type: DNA, AA, BIN(ary) or AUTO-detect (default)\n"
            "  --tree-constraint FILE                     constraint tree\n"
            "  --prefix          STRING                   prefix for output files (default: MSA file name)\n"
            "  --log             VALUE                    log verbosity: ERROR,WARNING,RESULT,INFO,PROGRESS,DEBUG (default: PROGRESS)\n"
            "  --redo                                     overwrite existing result files and ignore checkpoints (default: OFF)\n"
            "  --nofiles                                  do not create any output files, print results to the terminal only\n"
            "  --precision       VALUE                    number of decimal places to print (default: 6)\n"
            "  --outgroup        o1,o2,..,oN              comma-separated list of outgroup taxon names (it's just a drawing option!)\n"
            "  --site-weights    FILE                     file with MSA column weights (positive integers only!)  \n"
            "\n"
            "General options:\n"
            "  --seed         VALUE                       seed for pseudo-random number generator (default: current time)\n"
            "  --pat-comp     on | off                    alignment pattern compression (default: ON)\n"
            "  --tip-inner    on | off                    tip-inner case optimization (default: OFF)\n"
            "  --site-repeats on | off                    use site repeats optimization, 10%-60% faster than tip-inner (default: ON)\n" <<
            "  --threads      VALUE                       number of parallel threads to use (default: " << sysutil_get_cpu_cores() << ")\n" <<
            "  --workers      VALUE                       number of tree searches to run in parallel (default: 1)\n" <<
#ifdef HAVE_AUTOVEC
            "  --simd         native | sse3 | avx | avx2  "
#else
            "  --simd         none | sse3 | avx | avx2    "
#endif
                                                      << "vector instruction set to use (default: auto-detect).\n"
            "  --rate-scalers on | off                    use individual CLV scalers for each rate category (default: ON for >2000 taxa)\n"
            "  --force        [ <CHECKS> ]                disable safety checks (please think twice!)\n"
            "\n"
            "Model options:\n"
            "  --model        <name>+G[n]+<Freqs> | FILE  model specification OR partition file\n"
            "  --brlen        linked | scaled | unlinked  branch length linkage between partitions (default: scaled)\n"
            "  --blmin        VALUE                       minimum branch length (default: 1e-6)\n"
            "  --blmax        VALUE                       maximum branch length (default: 100)\n"
            "  --blopt        nr_fast    | nr_safe        branch length optimization method (default: nr_fast)\n"
            "                 nr_oldfast | nr_oldsafe     \n"
            "  --opt-model    on | off                    ML optimization of all model parameters (default: ON)\n"
            "  --opt-branches on | off                    ML optimization of all branch lengths (default: ON)\n"
            "  --prob-msa     on | off                    use probabilistic alignment (works with CATG and VCF)\n"
            "  --lh-epsilon   VALUE                       log-likelihood epsilon for optimization/tree search (default: 10)\n"
            "\n"
            "Topology search options:\n"
            "  --opt-topology        classic | adaptive   Topology optimization method (default: adaptive)\n"
            "                        nni | rbs | off      \n"
            "  --adaptive            [ on | off | start ] Adaptive ML tree search (start = starting trees only)\n"
            "  --spr-radius          VALUE                SPR re-insertion radius for fast iterations (default: AUTO)\n"
            "  --spr-cutoff          VALUE | off          relative LH cutoff for descending into subtrees (default: 1.0)\n"
            "  --lh-epsilon-triplet  VALUE                log-likelihood epsilon for branch length triplet optimization (default: 1000)\n"
            "\n"
            "Bootstrapping and branch support options:\n"
            "  --bs-trees     N | fbp{N1},sh{N2},...      number of bootstrap replicates N, can be global or per-metric (see below)\n"
            "  --bs-trees     autoMRE{N}                  use MRE-based bootstrap convergence criterion, up to N replicates (default: 1000)\n"
            "  --bs-trees     FILE                        Newick file containing set of bootstrap replicate trees (with --support)\n"
            "  --bs-cutoff    VALUE                       cutoff threshold for the MRE-based bootstopping criteria (default: 0.03)\n"
            "  --bs-metric    fbp | rbs |                 branch support metric: fbp = Felsenstein bootstrap (default), rbs = Rapid bootstrap\n"
            "                 ebg | tbe | sh              ebg = Educated bootstrap guesser, tbe = Transfer bootstrap estimate, sh = SH-like aLRT\n"
            "                 ps  | pbs |                 ps = Parsimony support, pbs = Parsimony bootstrap support\n"
            "                 ic1 | ica                   ic1 = Internode certainty (most prevalent), ica = Internode certainty (all)\n"
            "  --bs-write-msa on | off                    write all bootstrap alignments (default: OFF)\n"
            "\n"
            "SH-like test options:\n"
            "  --sh-reps      VALUE                       number of bootstrap replicates for SH-aLRT test (default: 1000)\n"
            "  --sh-epsilon   VALUE                       log-likelihood epsilon for SH-aLRT test (default: 0.1)\n";

  cout << "\n"
            "EXAMPLES:\n"
            "  1. Perform tree inference on DNA alignment \n"
            "     (10 random + 10 parsimony starting trees, general time-reversible model, ML estimate of substitution rates and\n"
            "      nucleotide frequencies, discrete GAMMA model of rate heterogeneity with 4 categories):\n"
            "\n"
            "     ./raxml-ng --msa testDNA.fa --model GTR+G\n"
            "\n";

  cout << "\n"
            "  2. Perform an all-in-one analysis (ML tree search + non-parametric bootstrap) \n"
            "     (10 randomized parsimony starting trees, fixed empirical substitution matrix (LG),\n"
            "      empirical aminoacid frequencies from alignment, 8 discrete GAMMA categories,\n"
            "      200 bootstrap replicates):\n"
            "\n"
            "     ./raxml-ng --all --msa testAA.fa --model LG+G8+F --tree pars{10} --bs-trees 200\n"
            "\n";

  cout << "\n"
            "  3. Optimize branch lengths and free model parameters on a fixed topology\n"
            "     (using multiple partitions with proportional branch lengths)\n"
            "\n"
            "     ./raxml-ng --evaluate --msa testAA.fa --model partitions.txt --tree test.tree --brlen scaled\n"
            "\n";

}
<|MERGE_RESOLUTION|>--- conflicted
+++ resolved
@@ -92,12 +92,9 @@
   {"sh-epsilon",         required_argument, 0, 0 },  /*  67 */
   {"opt-topology",       required_argument, 0, 0 },  /*  68 */
   {"stopping-criterion", required_argument, 0, 0 },  /*  69 */
-<<<<<<< HEAD
-  {"fast",               no_argument,       0, 0 },  /*  70 */
-=======
   {"ebg",                no_argument, 0, 0 },        /*  70 */
-
->>>>>>> 4550754c
+  {"fast",               no_argument,       0, 0 },  /*  71 */
+
   { 0, 0, 0, 0 }
 };
 
@@ -462,11 +459,7 @@
   opts.nni_epsilon = DEF_NNI_BR_LEN_EPSILON;
 
   /* Stopping criteria */
-<<<<<<< HEAD
   opts.stopping_rule = StoppingRule::kh; // by default, we use the KH-simple as a stopping rule
-=======
-  opts.stopping_rule = StoppingRule::kh; // by default, we use the KH-multiple testing as a stopping rule
->>>>>>> 4550754c
 
   /* default: SH parameters */
   opts.num_sh_reps = RAXML_SH_ALRT_REPS;
@@ -1287,10 +1280,7 @@
         else
           throw InvalidOptionValueException("Unknown topology optimization method: " + string(optarg));
         break;
-<<<<<<< HEAD
       
-=======
->>>>>>> 4550754c
       case 69: /* Stopping criterion */
         if (strcasecmp(optarg, "sn-rell") == 0) {
           opts.stopping_rule = StoppingRule::sn_rell;
@@ -1312,14 +1302,7 @@
                                             "- off : To turn off stopping rules\n");
         }
         break;
-<<<<<<< HEAD
       
-      /* --fast (shortcut): equivalent to --opt-topology fast */
-      case 70:
-        opts.topology_opt_method = TopologyOptMethod::fast;
-        opts.stopping_rule = StoppingRule::kh_mult;
-        opts.use_pythia = true;
-=======
       case 70: /* ebg: use educated bootstrap guesser to estimate branch support */
         opts.command = Command::all;
         opts.bs_metrics.clear();
@@ -1327,7 +1310,12 @@
         opts.topology_opt_method = TopologyOptMethod::none;
         opts.use_pythia = false;
         num_commands++;
->>>>>>> 4550754c
+        break;
+      /* --fast (shortcut): equivalent to --opt-topology fast */
+      case 71:
+        opts.topology_opt_method = TopologyOptMethod::fast;
+        opts.stopping_rule = StoppingRule::kh_mult;
+        opts.use_pythia = true;
         break;
       default:
         throw  OptionException("Internal error in option parsing");
